//===- llvm/ADT/SmallBitVector.h - 'Normally small' bit vectors -*- C++ -*-===//
//
//                     The LLVM Compiler Infrastructure
//
// This file is distributed under the University of Illinois Open Source
// License. See LICENSE.TXT for details.
//
//===----------------------------------------------------------------------===//
//
// This file implements the SmallBitVector class.
//
//===----------------------------------------------------------------------===//

#ifndef LLVM_ADT_SMALLBITVECTOR_H
#define LLVM_ADT_SMALLBITVECTOR_H

#include "llvm/ADT/BitVector.h"
#include "llvm/Support/Compiler.h"
#include "llvm/Support/MathExtras.h"
#include <cassert>

namespace llvm {

/// SmallBitVector - This is a 'bitvector' (really, a variable-sized bit array),
/// optimized for the case when the array is small.  It contains one
/// pointer-sized field, which is directly used as a plain collection of bits
/// when possible, or as a pointer to a larger heap-allocated array when
/// necessary.  This allows normal "small" cases to be fast without losing
/// generality for large inputs.
///
class SmallBitVector {
  // TODO: In "large" mode, a pointer to a BitVector is used, leading to an
  // unnecessary level of indirection. It would be more efficient to use a
  // pointer to memory containing size, allocation size, and the array of bits.
  uintptr_t X;

  enum {
    // The number of bits in this class.
    NumBaseBits = sizeof(uintptr_t) * CHAR_BIT,

    // One bit is used to discriminate between small and large mode. The
    // remaining bits are used for the small-mode representation.
    SmallNumRawBits = NumBaseBits - 1,

    // A few more bits are used to store the size of the bit set in small mode.
    // Theoretically this is a ceil-log2. These bits are encoded in the most
    // significant bits of the raw bits.
    SmallNumSizeBits = (NumBaseBits == 32 ? 5 :
                        NumBaseBits == 64 ? 6 :
                        SmallNumRawBits),

    // The remaining bits are used to store the actual set in small mode.
    SmallNumDataBits = SmallNumRawBits - SmallNumSizeBits
  };

  static_assert(NumBaseBits == 64 || NumBaseBits == 32,
                "Unsupported word size");

public:
  typedef unsigned size_type;
  // Encapsulation of a single bit.
  class reference {
    SmallBitVector &TheVector;
    unsigned BitPos;

  public:
    reference(SmallBitVector &b, unsigned Idx) : TheVector(b), BitPos(Idx) {}

    reference(const reference&) = default;

    reference& operator=(reference t) {
      *this = bool(t);
      return *this;
    }

    reference& operator=(bool t) {
      if (t)
        TheVector.set(BitPos);
      else
        TheVector.reset(BitPos);
      return *this;
    }

    operator bool() const {
      return const_cast<const SmallBitVector &>(TheVector).operator[](BitPos);
    }
  };

private:
  bool isSmall() const {
    return X & uintptr_t(1);
  }

  BitVector *getPointer() const {
    assert(!isSmall());
    return reinterpret_cast<BitVector *>(X);
  }

  void switchToSmall(uintptr_t NewSmallBits, size_t NewSize) {
    X = 1;
    setSmallSize(NewSize);
    setSmallBits(NewSmallBits);
  }

  void switchToLarge(BitVector *BV) {
    X = reinterpret_cast<uintptr_t>(BV);
    assert(!isSmall() && "Tried to use an unaligned pointer");
  }

  // Return all the bits used for the "small" representation; this includes
  // bits for the size as well as the element bits.
  uintptr_t getSmallRawBits() const {
    assert(isSmall());
    return X >> 1;
  }

  void setSmallRawBits(uintptr_t NewRawBits) {
    assert(isSmall());
    X = (NewRawBits << 1) | uintptr_t(1);
  }

  // Return the size.
  size_t getSmallSize() const {
    return getSmallRawBits() >> SmallNumDataBits;
  }

  void setSmallSize(size_t Size) {
    setSmallRawBits(getSmallBits() | (Size << SmallNumDataBits));
  }

  // Return the element bits.
  uintptr_t getSmallBits() const {
    return getSmallRawBits() & ~(~uintptr_t(0) << getSmallSize());
  }

  void setSmallBits(uintptr_t NewBits) {
    setSmallRawBits((NewBits & ~(~uintptr_t(0) << getSmallSize())) |
                    (getSmallSize() << SmallNumDataBits));
  }

public:
  /// SmallBitVector default ctor - Creates an empty bitvector.
  SmallBitVector() : X(1) {}

  /// SmallBitVector ctor - Creates a bitvector of specified number of bits. All
  /// bits are initialized to the specified value.
  explicit SmallBitVector(unsigned s, bool t = false) {
    if (s <= SmallNumDataBits)
      switchToSmall(t ? ~uintptr_t(0) : 0, s);
    else
      switchToLarge(new BitVector(s, t));
  }

  /// SmallBitVector copy ctor.
  SmallBitVector(const SmallBitVector &RHS) {
    if (RHS.isSmall())
      X = RHS.X;
    else
      switchToLarge(new BitVector(*RHS.getPointer()));
  }

  SmallBitVector(SmallBitVector &&RHS) : X(RHS.X) {
    RHS.X = 1;
  }

  ~SmallBitVector() {
    if (!isSmall())
      delete getPointer();
  }

  /// empty - Tests whether there are no bits in this bitvector.
  bool empty() const {
    return isSmall() ? getSmallSize() == 0 : getPointer()->empty();
  }

  /// size - Returns the number of bits in this bitvector.
  size_t size() const {
    return isSmall() ? getSmallSize() : getPointer()->size();
  }

  /// count - Returns the number of bits which are set.
  size_type count() const {
    if (isSmall()) {
      uintptr_t Bits = getSmallBits();
      return countPopulation(Bits);
    }
    return getPointer()->count();
  }

  /// any - Returns true if any bit is set.
  bool any() const {
    if (isSmall())
      return getSmallBits() != 0;
    return getPointer()->any();
  }

  /// all - Returns true if all bits are set.
  bool all() const {
    if (isSmall())
      return getSmallBits() == (uintptr_t(1) << getSmallSize()) - 1;
    return getPointer()->all();
  }

  /// none - Returns true if none of the bits are set.
  bool none() const {
    if (isSmall())
      return getSmallBits() == 0;
    return getPointer()->none();
  }

  /// find_first - Returns the index of the first set bit, -1 if none
  /// of the bits are set.
  int find_first() const {
    if (isSmall()) {
      uintptr_t Bits = getSmallBits();
      if (Bits == 0)
        return -1;
      return countTrailingZeros(Bits);
    }
    return getPointer()->find_first();
  }

  /// find_next - Returns the index of the next set bit following the
  /// "Prev" bit. Returns -1 if the next set bit is not found.
  int find_next(unsigned Prev) const {
    if (isSmall()) {
      uintptr_t Bits = getSmallBits();
      // Mask off previous bits.
      Bits &= ~uintptr_t(0) << (Prev + 1);
      if (Bits == 0 || Prev + 1 >= getSmallSize())
        return -1;
      return countTrailingZeros(Bits);
    }
    return getPointer()->find_next(Prev);
  }

  /// clear - Clear all bits.
  void clear() {
    if (!isSmall())
      delete getPointer();
    switchToSmall(0, 0);
  }

  /// resize - Grow or shrink the bitvector.
  void resize(unsigned N, bool t = false) {
    if (!isSmall()) {
      getPointer()->resize(N, t);
    } else if (SmallNumDataBits >= N) {
      uintptr_t NewBits = t ? ~uintptr_t(0) << getSmallSize() : 0;
      setSmallSize(N);
      setSmallBits(NewBits | getSmallBits());
    } else {
      BitVector *BV = new BitVector(N, t);
      uintptr_t OldBits = getSmallBits();
      for (size_t i = 0, e = getSmallSize(); i != e; ++i)
        (*BV)[i] = (OldBits >> i) & 1;
      switchToLarge(BV);
    }
  }

  void reserve(unsigned N) {
    if (isSmall()) {
      if (N > SmallNumDataBits) {
        uintptr_t OldBits = getSmallRawBits();
        size_t SmallSize = getSmallSize();
        BitVector *BV = new BitVector(SmallSize);
        for (size_t i = 0; i < SmallSize; ++i)
          if ((OldBits >> i) & 1)
            BV->set(i);
        BV->reserve(N);
        switchToLarge(BV);
      }
    } else {
      getPointer()->reserve(N);
    }
  }

  // Set, reset, flip
  SmallBitVector &set() {
    if (isSmall())
      setSmallBits(~uintptr_t(0));
    else
      getPointer()->set();
    return *this;
  }

  SmallBitVector &set(unsigned Idx) {
    if (isSmall()) {
      assert(Idx <= static_cast<unsigned>(
                        std::numeric_limits<uintptr_t>::digits) &&
             "undefined behavior");
      setSmallBits(getSmallBits() | (uintptr_t(1) << Idx));
    }
    else
      getPointer()->set(Idx);
    return *this;
  }

  /// set - Efficiently set a range of bits in [I, E)
  SmallBitVector &set(unsigned I, unsigned E) {
    assert(I <= E && "Attempted to set backwards range!");
    assert(E <= size() && "Attempted to set out-of-bounds range!");
    if (I == E) return *this;
    if (isSmall()) {
      uintptr_t EMask = ((uintptr_t)1) << E;
      uintptr_t IMask = ((uintptr_t)1) << I;
      uintptr_t Mask = EMask - IMask;
      setSmallBits(getSmallBits() | Mask);
    } else
      getPointer()->set(I, E);
    return *this;
  }

  SmallBitVector &reset() {
    if (isSmall())
      setSmallBits(0);
    else
      getPointer()->reset();
    return *this;
  }

  SmallBitVector &reset(unsigned Idx) {
    if (isSmall())
      setSmallBits(getSmallBits() & ~(uintptr_t(1) << Idx));
    else
      getPointer()->reset(Idx);
    return *this;
  }

  /// reset - Efficiently reset a range of bits in [I, E)
  SmallBitVector &reset(unsigned I, unsigned E) {
    assert(I <= E && "Attempted to reset backwards range!");
    assert(E <= size() && "Attempted to reset out-of-bounds range!");
    if (I == E) return *this;
    if (isSmall()) {
      uintptr_t EMask = ((uintptr_t)1) << E;
      uintptr_t IMask = ((uintptr_t)1) << I;
      uintptr_t Mask = EMask - IMask;
      setSmallBits(getSmallBits() & ~Mask);
    } else
      getPointer()->reset(I, E);
    return *this;
  }

  SmallBitVector &flip() {
    if (isSmall())
      setSmallBits(~getSmallBits());
    else
      getPointer()->flip();
    return *this;
  }

  SmallBitVector &flip(unsigned Idx) {
    if (isSmall())
      setSmallBits(getSmallBits() ^ (uintptr_t(1) << Idx));
    else
      getPointer()->flip(Idx);
    return *this;
  }

  // No argument flip.
  SmallBitVector operator~() const {
    return SmallBitVector(*this).flip();
  }

  // Indexing.
  reference operator[](unsigned Idx) {
    assert(Idx < size() && "Out-of-bounds Bit access.");
    return reference(*this, Idx);
  }

  bool operator[](unsigned Idx) const {
    assert(Idx < size() && "Out-of-bounds Bit access.");
    if (isSmall())
      return ((getSmallBits() >> Idx) & 1) != 0;
    return getPointer()->operator[](Idx);
  }

  bool test(unsigned Idx) const {
    return (*this)[Idx];
  }

  /// Test if any common bits are set.
  bool anyCommon(const SmallBitVector &RHS) const {
    if (isSmall() && RHS.isSmall())
      return (getSmallBits() & RHS.getSmallBits()) != 0;
    if (!isSmall() && !RHS.isSmall())
      return getPointer()->anyCommon(*RHS.getPointer());

    for (unsigned i = 0, e = std::min(size(), RHS.size()); i != e; ++i)
      if (test(i) && RHS.test(i))
        return true;
    return false;
  }

  // Comparison operators.
  bool operator==(const SmallBitVector &RHS) const {
    if (size() != RHS.size())
      return false;
    if (isSmall())
      return getSmallBits() == RHS.getSmallBits();
    else
      return *getPointer() == *RHS.getPointer();
  }

  bool operator!=(const SmallBitVector &RHS) const {
    return !(*this == RHS);
  }

  // Intersection, union, disjoint union.
  SmallBitVector &operator&=(const SmallBitVector &RHS) {
    resize(std::max(size(), RHS.size()));
    if (isSmall())
      setSmallBits(getSmallBits() & RHS.getSmallBits());
    else if (!RHS.isSmall())
      getPointer()->operator&=(*RHS.getPointer());
    else {
      SmallBitVector Copy = RHS;
      Copy.resize(size());
      getPointer()->operator&=(*Copy.getPointer());
    }
    return *this;
  }

  /// reset - Reset bits that are set in RHS. Same as *this &= ~RHS.
  SmallBitVector &reset(const SmallBitVector &RHS) {
    if (isSmall() && RHS.isSmall())
      setSmallBits(getSmallBits() & ~RHS.getSmallBits());
    else if (!isSmall() && !RHS.isSmall())
      getPointer()->reset(*RHS.getPointer());
    else
      for (unsigned i = 0, e = std::min(size(), RHS.size()); i != e; ++i)
        if (RHS.test(i))
          reset(i);

    return *this;
  }

  /// test - Check if (This - RHS) is zero.
  /// This is the same as reset(RHS) and any().
  bool test(const SmallBitVector &RHS) const {
    if (isSmall() && RHS.isSmall())
      return (getSmallBits() & ~RHS.getSmallBits()) != 0;
    if (!isSmall() && !RHS.isSmall())
      return getPointer()->test(*RHS.getPointer());

    unsigned i, e;
    for (i = 0, e = std::min(size(), RHS.size()); i != e; ++i)
      if (test(i) && !RHS.test(i))
        return true;

    for (e = size(); i != e; ++i)
      if (test(i))
        return true;

    return false;
  }

  SmallBitVector &operator|=(const SmallBitVector &RHS) {
    resize(std::max(size(), RHS.size()));
    if (isSmall())
      setSmallBits(getSmallBits() | RHS.getSmallBits());
    else if (!RHS.isSmall())
      getPointer()->operator|=(*RHS.getPointer());
    else {
      SmallBitVector Copy = RHS;
      Copy.resize(size());
      getPointer()->operator|=(*Copy.getPointer());
    }
    return *this;
  }

  SmallBitVector &operator^=(const SmallBitVector &RHS) {
    resize(std::max(size(), RHS.size()));
    if (isSmall())
      setSmallBits(getSmallBits() ^ RHS.getSmallBits());
    else if (!RHS.isSmall())
      getPointer()->operator^=(*RHS.getPointer());
    else {
      SmallBitVector Copy = RHS;
      Copy.resize(size());
      getPointer()->operator^=(*Copy.getPointer());
    }
    return *this;
  }

  // Assignment operator.
  const SmallBitVector &operator=(const SmallBitVector &RHS) {
    if (isSmall()) {
      if (RHS.isSmall())
        X = RHS.X;
      else
        switchToLarge(new BitVector(*RHS.getPointer()));
    } else {
      if (!RHS.isSmall())
        *getPointer() = *RHS.getPointer();
      else {
        delete getPointer();
        X = RHS.X;
      }
    }
    return *this;
  }

  const SmallBitVector &operator=(SmallBitVector &&RHS) {
    if (this != &RHS) {
      clear();
      swap(RHS);
    }
    return *this;
  }

  void swap(SmallBitVector &RHS) {
    std::swap(X, RHS.X);
  }

  /// setBitsInMask - Add '1' bits from Mask to this vector. Don't resize.
  /// This computes "*this |= Mask".
  void setBitsInMask(const uint32_t *Mask, unsigned MaskWords = ~0u) {
    if (isSmall())
      applyMask<true, false>(Mask, MaskWords);
    else
      getPointer()->setBitsInMask(Mask, MaskWords);
  }

  /// clearBitsInMask - Clear any bits in this vector that are set in Mask.
  /// Don't resize. This computes "*this &= ~Mask".
  void clearBitsInMask(const uint32_t *Mask, unsigned MaskWords = ~0u) {
    if (isSmall())
      applyMask<false, false>(Mask, MaskWords);
    else
      getPointer()->clearBitsInMask(Mask, MaskWords);
  }

  /// setBitsNotInMask - Add a bit to this vector for every '0' bit in Mask.
  /// Don't resize.  This computes "*this |= ~Mask".
  void setBitsNotInMask(const uint32_t *Mask, unsigned MaskWords = ~0u) {
    if (isSmall())
      applyMask<true, true>(Mask, MaskWords);
    else
      getPointer()->setBitsNotInMask(Mask, MaskWords);
  }

  /// clearBitsNotInMask - Clear a bit in this vector for every '0' bit in Mask.
  /// Don't resize.  This computes "*this &= Mask".
  void clearBitsNotInMask(const uint32_t *Mask, unsigned MaskWords = ~0u) {
    if (isSmall())
      applyMask<false, true>(Mask, MaskWords);
    else
      getPointer()->clearBitsNotInMask(Mask, MaskWords);
  }

private:
  template <bool AddBits, bool InvertMask>
  void applyMask(const uint32_t *Mask, unsigned MaskWords) {
<<<<<<< HEAD
    if (NumBaseBits == 64 && MaskWords >= 2) {
      uint64_t M = Mask[0] | (uint64_t(Mask[1]) << 32);
      if (InvertMask) M = ~M;
      if (AddBits) setSmallBits(getSmallBits() | M);
      else         setSmallBits(getSmallBits() & ~M);
    } else {
      uint32_t M = Mask[0];
      if (InvertMask) M = ~M;
      if (AddBits) setSmallBits(getSmallBits() | M);
      else         setSmallBits(getSmallBits() & ~(uintptr_t)M);
    }
=======
    assert(MaskWords <= sizeof(uintptr_t) && "Mask is larger than base!");
    uintptr_t M = Mask[0];
    if (NumBaseBits == 64)
      M |= uint64_t(Mask[1]) << 32;
    if (InvertMask)
      M = ~M;
    if (AddBits)
      setSmallBits(getSmallBits() | M);
    else
      setSmallBits(getSmallBits() & ~M);
>>>>>>> 795a06a0
  }
};

inline SmallBitVector
operator&(const SmallBitVector &LHS, const SmallBitVector &RHS) {
  SmallBitVector Result(LHS);
  Result &= RHS;
  return Result;
}

inline SmallBitVector
operator|(const SmallBitVector &LHS, const SmallBitVector &RHS) {
  SmallBitVector Result(LHS);
  Result |= RHS;
  return Result;
}

inline SmallBitVector
operator^(const SmallBitVector &LHS, const SmallBitVector &RHS) {
  SmallBitVector Result(LHS);
  Result ^= RHS;
  return Result;
}

} // End llvm namespace

namespace std {
  /// Implement std::swap in terms of BitVector swap.
  inline void
  swap(llvm::SmallBitVector &LHS, llvm::SmallBitVector &RHS) {
    LHS.swap(RHS);
  }
}

#endif<|MERGE_RESOLUTION|>--- conflicted
+++ resolved
@@ -553,19 +553,6 @@
 private:
   template <bool AddBits, bool InvertMask>
   void applyMask(const uint32_t *Mask, unsigned MaskWords) {
-<<<<<<< HEAD
-    if (NumBaseBits == 64 && MaskWords >= 2) {
-      uint64_t M = Mask[0] | (uint64_t(Mask[1]) << 32);
-      if (InvertMask) M = ~M;
-      if (AddBits) setSmallBits(getSmallBits() | M);
-      else         setSmallBits(getSmallBits() & ~M);
-    } else {
-      uint32_t M = Mask[0];
-      if (InvertMask) M = ~M;
-      if (AddBits) setSmallBits(getSmallBits() | M);
-      else         setSmallBits(getSmallBits() & ~(uintptr_t)M);
-    }
-=======
     assert(MaskWords <= sizeof(uintptr_t) && "Mask is larger than base!");
     uintptr_t M = Mask[0];
     if (NumBaseBits == 64)
@@ -576,7 +563,6 @@
       setSmallBits(getSmallBits() | M);
     else
       setSmallBits(getSmallBits() & ~M);
->>>>>>> 795a06a0
   }
 };
 
