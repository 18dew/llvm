--- conflicted
+++ resolved
@@ -170,13 +170,9 @@
     MSVC,
     Itanium,
     Cygnus,
-<<<<<<< HEAD
+    AMDOpenCL,
     CoreCLR,
     LastEnvironmentType = CoreCLR
-=======
-    AMDOpenCL,
-    LastEnvironmentType = AMDOpenCL
->>>>>>> 73b16a70
   };
   enum ObjectFormatType {
     UnknownObjectFormat,
