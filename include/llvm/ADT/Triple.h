--- conflicted
+++ resolved
@@ -166,11 +166,8 @@
     MSVC,
     Itanium,
     Cygnus,
-<<<<<<< HEAD
-    CoreCLR
-=======
-    LastEnvironmentType = Cygnus
->>>>>>> bf2b36ba
+    CoreCLR,
+    LastEnvironmentType = CoreCLR
   };
   enum ObjectFormatType {
     UnknownObjectFormat,
