--- conflicted
+++ resolved
@@ -72,16 +72,14 @@
     // Swift - Calling convention for Swift.
     Swift = 16,
 
-<<<<<<< HEAD
+    // CXX_FAST_TLS - Calling convention for access functions.
+    CXX_FAST_TLS = 17,
+
     // CLR Virtual Dispatch Stub - Calling convention used for CLR virtual dispatch stub calls
-    CLR_VirtualDispatchStub = 17,
+    CLR_VirtualDispatchStub = 18,
 
     // CLR Secret Parameter - Calling convention used for CLR calls that accept a secret parameter
-    CLR_SecretParameter = 18,
-=======
-    // CXX_FAST_TLS - Calling convention for access functions.
-    CXX_FAST_TLS = 17,
->>>>>>> 11663248
+    CLR_SecretParameter = 19,
 
     // Target - This is the start of the target-specific calling conventions,
     // e.g. fastcall and thiscall on X86.
