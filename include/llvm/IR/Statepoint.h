--- conflicted
+++ resolved
@@ -72,11 +72,6 @@
 public:
   typedef typename CallSiteTy::arg_iterator arg_iterator;
 
-<<<<<<< HEAD
-  bool isGCTransition() {
-    return StatepointCS.getCalledFunction()->getIntrinsicID() ==
-           Intrinsic::experimental_gc_transition;
-=======
   enum {
     ActualCalleePos = 0,
     NumCallArgsPos = 1,
@@ -88,29 +83,9 @@
 
   uint64_t getFlags() const {
     return cast<ConstantInt>(StatepointCS.getArgument(2))->getZExtValue();
->>>>>>> 52a759a2
-  }
-
-  /// Return the underlying CallSite.
-  CallSiteTy getCallSite() { return StatepointCS; }
+  }
 
   /// Return the value actually being called or invoked.
-<<<<<<< HEAD
-  ValueTy *actualCallee() { return StatepointCS.getArgument(0); }
-  /// Number of arguments to be passed to the actual callee.
-  int numCallArgs() {
-    return cast<ConstantInt>(StatepointCS.getArgument(1))->getZExtValue();
-  }
-  /// Number of GC transition args.
-  int numTotalGCTransitionArgs() {
-    if (!isGCTransition())
-      return 0;
-    return cast<ConstantInt>(*gc_transition_args_begin())->getZExtValue();
-  }
-  /// Number of vm state args.
-  int numTotalVMSArgs() {
-    return cast<ConstantInt>(*vm_state_begin())->getZExtValue();
-=======
   ValueTy *getActualCallee() {
     return StatepointCS.getArgument(ActualCalleePos);
   }
@@ -127,7 +102,6 @@
   int getNumCallArgs() {
     const Value *NumCallArgsVal = StatepointCS.getArgument(NumCallArgsPos);
     return cast<ConstantInt>(NumCallArgsVal)->getZExtValue();
->>>>>>> 52a759a2
   }
 
   typename CallSiteTy::arg_iterator call_args_begin() {
@@ -145,30 +119,19 @@
     return iterator_range<arg_iterator>(call_args_begin(), call_args_end());
   }
 
-<<<<<<< HEAD
-=======
   /// Number of GC transition args.
   int getNumTotalGCTransitionArgs() {
     const Value *NumGCTransitionArgs = *gc_transition_args_begin();
     return cast<ConstantInt>(NumGCTransitionArgs)->getZExtValue();
   }
->>>>>>> 52a759a2
   typename CallSiteTy::arg_iterator gc_transition_args_begin() {
     int Offset = call_args_end() - StatepointCS.arg_begin();
     assert(Offset <= (int)StatepointCS.arg_size());
     return StatepointCS.arg_begin() + Offset;
   }
   typename CallSiteTy::arg_iterator gc_transition_args_end() {
-<<<<<<< HEAD
-    if (!isGCTransition())
-      return gc_transition_args_begin();
-
-    int Offset = (gc_transition_args_begin() + 1 + numTotalGCTransitionArgs()) -
-                 StatepointCS.arg_begin();
-=======
     int Offset = (gc_transition_args_begin() + 1 +
                   getNumTotalGCTransitionArgs()) - StatepointCS.arg_begin();
->>>>>>> 52a759a2
     assert(Offset <= (int)StatepointCS.arg_size());
     return StatepointCS.arg_begin() + Offset;
   }
@@ -179,8 +142,6 @@
                                         gc_transition_args_end());
   }
 
-<<<<<<< HEAD
-=======
   /// Number of additional arguments excluding those intended
   /// for garbage collection.
   int getNumTotalVMSArgs() {
@@ -188,16 +149,11 @@
     return cast<ConstantInt>(NumVMSArgs)->getZExtValue();
   }
 
->>>>>>> 52a759a2
   typename CallSiteTy::arg_iterator vm_state_begin() {
     return gc_transition_args_end();
   }
   typename CallSiteTy::arg_iterator vm_state_end() {
-<<<<<<< HEAD
-    int Offset = (gc_transition_args_end() + 1 + numTotalVMSArgs()) -
-=======
     int Offset = (gc_transition_args_end() + 1 + getNumTotalVMSArgs()) -
->>>>>>> 52a759a2
                  StatepointCS.arg_begin();
     assert(Offset <= (int)StatepointCS.arg_size());
     return StatepointCS.arg_begin() + Offset;
@@ -208,15 +164,6 @@
     return iterator_range<arg_iterator>(vm_state_begin(), vm_state_end());
   }
 
-<<<<<<< HEAD
-  typename CallSiteTy::arg_iterator first_vm_state_stack_begin() {
-    // 6 = numTotalVMSArgs, 1st_objectID, 1st_bci,
-    //     1st_#stack, 1st_#local, 1st_#monitor
-    return vm_state_begin() + 6;
-  }
-
-=======
->>>>>>> 52a759a2
   typename CallSiteTy::arg_iterator gc_args_begin() { return vm_state_end(); }
   typename CallSiteTy::arg_iterator gc_args_end() {
     return StatepointCS.arg_end();
@@ -311,15 +258,6 @@
     }
 
     // This relocate is on exceptional path of an invoke statepoint
-<<<<<<< HEAD
-    const BasicBlock *invokeBB =
-        cast<Instruction>(token)->getParent()->getUniquePredecessor();
-
-    assert(invokeBB && "safepoints should have unique landingpads");
-    assert(invokeBB->getTerminator() &&
-           "safepoint block should be well formed");
-    assert(isStatepoint(invokeBB->getTerminator()));
-=======
     const BasicBlock *InvokeBB =
         cast<Instruction>(Token)->getParent()->getUniquePredecessor();
 
@@ -327,7 +265,6 @@
     assert(InvokeBB->getTerminator() &&
            "safepoint block should be well formed");
     assert(isStatepoint(InvokeBB->getTerminator()));
->>>>>>> 52a759a2
 
     return InvokeBB->getTerminator();
   }
