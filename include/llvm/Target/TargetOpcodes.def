//===-- llvm/Target/TargetOpcodes.def - Target Indep Opcodes ------*- C++ -*-===//
//
//                     The LLVM Compiler Infrastructure
//
// This file is distributed under the University of Illinois Open Source
// License. See LICENSE.TXT for details.
//
//===----------------------------------------------------------------------===//
//
// This file defines the target independent instruction opcodes.
//
//===----------------------------------------------------------------------===//

// NOTE: NO INCLUDE GUARD DESIRED!

/// HANDLE_TARGET_OPCODE defines an opcode and its associated enum value.
///
#ifndef HANDLE_TARGET_OPCODE
#define HANDLE_TARGET_OPCODE(OPC, NUM)
#endif

/// HANDLE_TARGET_OPCODE_MARKER defines an alternative identifier for an opcode.
///
#ifndef HANDLE_TARGET_OPCODE_MARKER
#define HANDLE_TARGET_OPCODE_MARKER(IDENT, OPC)
#endif

/// Every instruction defined here must also appear in Target.td.
///
HANDLE_TARGET_OPCODE(PHI)
HANDLE_TARGET_OPCODE(INLINEASM)
HANDLE_TARGET_OPCODE(CFI_INSTRUCTION)
HANDLE_TARGET_OPCODE(EH_LABEL)
HANDLE_TARGET_OPCODE(GC_LABEL)

/// KILL - This instruction is a noop that is used only to adjust the
/// liveness of registers. This can be useful when dealing with
/// sub-registers.
HANDLE_TARGET_OPCODE(KILL)

/// EXTRACT_SUBREG - This instruction takes two operands: a register
/// that has subregisters, and a subregister index. It returns the
/// extracted subregister value. This is commonly used to implement
/// truncation operations on target architectures which support it.
HANDLE_TARGET_OPCODE(EXTRACT_SUBREG)

/// INSERT_SUBREG - This instruction takes three operands: a register that
/// has subregisters, a register providing an insert value, and a
/// subregister index. It returns the value of the first register with the
/// value of the second register inserted. The first register is often
/// defined by an IMPLICIT_DEF, because it is commonly used to implement
/// anyext operations on target architectures which support it.
HANDLE_TARGET_OPCODE(INSERT_SUBREG)

/// IMPLICIT_DEF - This is the MachineInstr-level equivalent of undef.
HANDLE_TARGET_OPCODE(IMPLICIT_DEF)

/// SUBREG_TO_REG - Assert the value of bits in a super register.
/// The result of this instruction is the value of the second operand inserted
/// into the subregister specified by the third operand. All other bits are
/// assumed to be equal to the bits in the immediate integer constant in the
/// first operand. This instruction just communicates information; No code
/// should be generated.
/// This is typically used after an instruction where the write to a subregister
/// implicitly cleared the bits in the super registers.
HANDLE_TARGET_OPCODE(SUBREG_TO_REG)

/// COPY_TO_REGCLASS - This instruction is a placeholder for a plain
/// register-to-register copy into a specific register class. This is only
/// used between instruction selection and MachineInstr creation, before
/// virtual registers have been created for all the instructions, and it's
/// only needed in cases where the register classes implied by the
/// instructions are insufficient. It is emitted as a COPY MachineInstr.
  HANDLE_TARGET_OPCODE(COPY_TO_REGCLASS)

/// DBG_VALUE - a mapping of the llvm.dbg.value intrinsic
HANDLE_TARGET_OPCODE(DBG_VALUE)

/// REG_SEQUENCE - This variadic instruction is used to form a register that
/// represents a consecutive sequence of sub-registers. It's used as a
/// register coalescing / allocation aid and must be eliminated before code
/// emission.
// In SDNode form, the first operand encodes the register class created by
// the REG_SEQUENCE, while each subsequent pair names a vreg + subreg index
// pair.  Once it has been lowered to a MachineInstr, the regclass operand
// is no longer present.
/// e.g. v1027 = REG_SEQUENCE v1024, 3, v1025, 4, v1026, 5
/// After register coalescing references of v1024 should be replace with
/// v1027:3, v1025 with v1027:4, etc.
  HANDLE_TARGET_OPCODE(REG_SEQUENCE)

/// COPY - Target-independent register copy. This instruction can also be
/// used to copy between subregisters of virtual registers.
  HANDLE_TARGET_OPCODE(COPY)

/// BUNDLE - This instruction represents an instruction bundle. Instructions
/// which immediately follow a BUNDLE instruction which are marked with
/// 'InsideBundle' flag are inside the bundle.
HANDLE_TARGET_OPCODE(BUNDLE)

/// Lifetime markers.
HANDLE_TARGET_OPCODE(LIFETIME_START)
HANDLE_TARGET_OPCODE(LIFETIME_END)

/// A Stackmap instruction captures the location of live variables at its
/// position in the instruction stream. It is followed by a shadow of bytes
/// that must lie within the function and not contain another stackmap.
HANDLE_TARGET_OPCODE(STACKMAP)

/// FEntry all - This is a marker instruction which gets translated into a raw fentry call.
HANDLE_TARGET_OPCODE(FENTRY_CALL)

/// Patchable call instruction - this instruction represents a call to a
/// constant address, followed by a series of NOPs. It is intended to
/// support optimizations for dynamic languages (such as javascript) that
/// rewrite calls to runtimes with more efficient code sequences.
/// This also implies a stack map.
HANDLE_TARGET_OPCODE(PATCHPOINT)

/// This pseudo-instruction loads the stack guard value. Targets which need
/// to prevent the stack guard value or address from being spilled to the
/// stack should override TargetLowering::emitLoadStackGuardNode and
/// additionally expand this pseudo after register allocation.
HANDLE_TARGET_OPCODE(LOAD_STACK_GUARD)

/// Call instruction with associated vm state for deoptimization and list
/// of live pointers for relocation by the garbage collector.  It is
/// intended to support garbage collection with fully precise relocating
/// collectors and deoptimizations in either the callee or caller.
HANDLE_TARGET_OPCODE(STATEPOINT)

/// Instruction that records the offset of a local stack allocation passed to
/// llvm.localescape. It has two arguments: the symbol for the label and the
/// frame index of the local stack allocation.
HANDLE_TARGET_OPCODE(LOCAL_ESCAPE)

/// Wraps a machine instruction which can fault, bundled with associated
/// information on how to handle such a fault.
/// For example loading instruction that may page fault, bundled with associated
/// information on how to handle such a page fault.  It is intended to support
/// "zero cost" null checks in managed languages by allowing LLVM to fold
/// comparisons into existing memory operations.
HANDLE_TARGET_OPCODE(FAULTING_OP)

/// Wraps a machine instruction to add patchability constraints.  An
/// instruction wrapped in PATCHABLE_OP has to either have a minimum
/// size or be preceded with a nop of that size.  The first operand is
/// an immediate denoting the minimum size of the instruction, the
/// second operand is an immediate denoting the opcode of the original
/// instruction.  The rest of the operands are the operands of the
/// original instruction.
HANDLE_TARGET_OPCODE(PATCHABLE_OP)

/// This is a marker instruction which gets translated into a nop sled, useful
/// for inserting instrumentation instructions at runtime.
HANDLE_TARGET_OPCODE(PATCHABLE_FUNCTION_ENTER)

/// Wraps a return instruction and its operands to enable adding nop sleds
/// either before or after the return. The nop sleds are useful for inserting
/// instrumentation instructions at runtime.
/// The patch here replaces the return instruction.
HANDLE_TARGET_OPCODE(PATCHABLE_RET)

/// This is a marker instruction which gets translated into a nop sled, useful
/// for inserting instrumentation instructions at runtime.
/// The patch here prepends the return instruction.
/// The same thing as in x86_64 is not possible for ARM because it has multiple
/// return instructions. Furthermore, CPU allows parametrized and even
/// conditional return instructions. In the current ARM implementation we are
/// making use of the fact that currently LLVM doesn't seem to generate
/// conditional return instructions.
/// On ARM, the same instruction can be used for popping multiple registers
/// from the stack and returning (it just pops pc register too), and LLVM
/// generates it sometimes. So we can't insert the sled between this stack
/// adjustment and the return without splitting the original instruction into 2
/// instructions. So on ARM, rather than jumping into the exit trampoline, we
/// call it, it does the tracing, preserves the stack and returns.
HANDLE_TARGET_OPCODE(PATCHABLE_FUNCTION_EXIT)

/// Wraps a tail call instruction and its operands to enable adding nop sleds
/// either before or after the tail exit. We use this as a disambiguation from
/// PATCHABLE_RET which specifically only works for return instructions.
HANDLE_TARGET_OPCODE(PATCHABLE_TAIL_CALL)

/// The following generic opcodes are not supposed to appear after ISel.
/// This is something we might want to relax, but for now, this is convenient
/// to produce diagnostics.

/// Generic ADD instruction. This is an integer add.
HANDLE_TARGET_OPCODE(G_ADD)
HANDLE_TARGET_OPCODE_MARKER(PRE_ISEL_GENERIC_OPCODE_START, G_ADD)

/// Generic SUB instruction. This is an integer sub.
HANDLE_TARGET_OPCODE(G_SUB)

// Generic multiply instruction.
HANDLE_TARGET_OPCODE(G_MUL)

// Generic signed division instruction.
HANDLE_TARGET_OPCODE(G_SDIV)

// Generic unsigned division instruction.
HANDLE_TARGET_OPCODE(G_UDIV)

// Generic signed remainder instruction.
HANDLE_TARGET_OPCODE(G_SREM)

// Generic unsigned remainder instruction.
HANDLE_TARGET_OPCODE(G_UREM)

/// Generic bitwise and instruction.
HANDLE_TARGET_OPCODE(G_AND)

/// Generic bitwise or instruction.
HANDLE_TARGET_OPCODE(G_OR)

/// Generic bitwise exclusive-or instruction.
HANDLE_TARGET_OPCODE(G_XOR)


/// Generic instruction to materialize the address of an alloca or other
/// stack-based object.
HANDLE_TARGET_OPCODE(G_FRAME_INDEX)

/// Generic reference to global value.
HANDLE_TARGET_OPCODE(G_GLOBAL_VALUE)

/// Generic instruction to extract blocks of bits from the register given
/// (typically a sub-register COPY after instruction selection).
HANDLE_TARGET_OPCODE(G_EXTRACT)

HANDLE_TARGET_OPCODE(G_UNMERGE_VALUES)

/// Generic instruction to insert blocks of bits from the registers given into
/// the source.
HANDLE_TARGET_OPCODE(G_INSERT)

/// Generic instruction to paste a variable number of components together into a
/// larger register.
HANDLE_TARGET_OPCODE(G_SEQUENCE)

HANDLE_TARGET_OPCODE(G_MERGE_VALUES)

/// Generic pointer to int conversion.
HANDLE_TARGET_OPCODE(G_PTRTOINT)

/// Generic int to pointer conversion.
HANDLE_TARGET_OPCODE(G_INTTOPTR)

/// Generic bitcast. The source and destination types must be different, or a
/// COPY is the relevant instruction.
HANDLE_TARGET_OPCODE(G_BITCAST)

/// Generic load.
HANDLE_TARGET_OPCODE(G_LOAD)

/// Generic store.
HANDLE_TARGET_OPCODE(G_STORE)

/// Generic conditional branch instruction.
HANDLE_TARGET_OPCODE(G_BRCOND)

<<<<<<< HEAD
/// ENTER/EXITTILE for tiled register allocator
HANDLE_TARGET_OPCODE(ENTERTILE)
HANDLE_TARGET_OPCODE(EXITTILE)
=======
/// Generic indirect branch instruction.
HANDLE_TARGET_OPCODE(G_BRINDIRECT)
>>>>>>> 861af97f

/// Generic intrinsic use (without side effects).
HANDLE_TARGET_OPCODE(G_INTRINSIC)

/// Generic intrinsic use (with side effects).
HANDLE_TARGET_OPCODE(G_INTRINSIC_W_SIDE_EFFECTS)

/// Generic extension allowing rubbish in high bits.
HANDLE_TARGET_OPCODE(G_ANYEXT)

/// Generic instruction to discard the high bits of a register. This differs
/// from (G_EXTRACT val, 0) on its action on vectors: G_TRUNC will truncate
/// each element individually, G_EXTRACT will typically discard the high
/// elements of the vector.
HANDLE_TARGET_OPCODE(G_TRUNC)

/// Generic integer constant.
HANDLE_TARGET_OPCODE(G_CONSTANT)

/// Generic floating constant.
HANDLE_TARGET_OPCODE(G_FCONSTANT)

/// Generic va_start instruction. Stores to its one pointer operand.
HANDLE_TARGET_OPCODE(G_VASTART)

/// Generic va_start instruction. Stores to its one pointer operand.
HANDLE_TARGET_OPCODE(G_VAARG)

// Generic sign extend
HANDLE_TARGET_OPCODE(G_SEXT)

// Generic zero extend
HANDLE_TARGET_OPCODE(G_ZEXT)

// Generic left-shift
HANDLE_TARGET_OPCODE(G_SHL)

// Generic logical right-shift
HANDLE_TARGET_OPCODE(G_LSHR)

// Generic arithmetic right-shift
HANDLE_TARGET_OPCODE(G_ASHR)

/// Generic integer-base comparison, also applicable to vectors of integers.
HANDLE_TARGET_OPCODE(G_ICMP)

/// Generic floating-point comparison, also applicable to vectors.
HANDLE_TARGET_OPCODE(G_FCMP)

/// Generic select.
HANDLE_TARGET_OPCODE(G_SELECT)

/// Generic unsigned add instruction, consuming the normal operands plus a carry
/// flag, and similarly producing the result and a carry flag.
HANDLE_TARGET_OPCODE(G_UADDE)

/// Generic unsigned subtract instruction, consuming the normal operands plus a
/// carry flag, and similarly producing the result and a carry flag.
HANDLE_TARGET_OPCODE(G_USUBE)

/// Generic signed add instruction, producing the result and a signed overflow
/// flag.
HANDLE_TARGET_OPCODE(G_SADDO)

/// Generic signed subtract instruction, producing the result and a signed
/// overflow flag.
HANDLE_TARGET_OPCODE(G_SSUBO)

/// Generic unsigned multiply instruction, producing the result and a signed
/// overflow flag.
HANDLE_TARGET_OPCODE(G_UMULO)

/// Generic signed multiply instruction, producing the result and a signed
/// overflow flag.
HANDLE_TARGET_OPCODE(G_SMULO)

// Multiply two numbers at twice the incoming bit width (unsigned) and return
// the high half of the result.
HANDLE_TARGET_OPCODE(G_UMULH)

// Multiply two numbers at twice the incoming bit width (signed) and return
// the high half of the result.
HANDLE_TARGET_OPCODE(G_SMULH)

/// Generic FP addition.
HANDLE_TARGET_OPCODE(G_FADD)

/// Generic FP subtraction.
HANDLE_TARGET_OPCODE(G_FSUB)

/// Generic FP multiplication.
HANDLE_TARGET_OPCODE(G_FMUL)

/// Generic FP division.
HANDLE_TARGET_OPCODE(G_FDIV)

/// Generic FP remainder.
HANDLE_TARGET_OPCODE(G_FREM)

/// Generic FP exponentiation.
HANDLE_TARGET_OPCODE(G_FPOW)

/// Generic FP negation.
HANDLE_TARGET_OPCODE(G_FNEG)

/// Generic FP extension.
HANDLE_TARGET_OPCODE(G_FPEXT)

/// Generic float to signed-int conversion
HANDLE_TARGET_OPCODE(G_FPTRUNC)

/// Generic float to signed-int conversion
HANDLE_TARGET_OPCODE(G_FPTOSI)

/// Generic float to unsigned-int conversion
HANDLE_TARGET_OPCODE(G_FPTOUI)

/// Generic signed-int to float conversion
HANDLE_TARGET_OPCODE(G_SITOFP)

/// Generic unsigned-int to float conversion
HANDLE_TARGET_OPCODE(G_UITOFP)

/// Generic pointer offset
HANDLE_TARGET_OPCODE(G_GEP)

/// Clear the specified number of low bits in a pointer. This rounds the value
/// *down* to the given alignment.
HANDLE_TARGET_OPCODE(G_PTR_MASK)

/// Generic BRANCH instruction. This is an unconditional branch.
HANDLE_TARGET_OPCODE(G_BR)

/// Generic insertelement.
HANDLE_TARGET_OPCODE(G_INSERT_VECTOR_ELT)

/// Generic extractelement.
HANDLE_TARGET_OPCODE(G_EXTRACT_VECTOR_ELT)

/// Generic shufflevector.
HANDLE_TARGET_OPCODE(G_SHUFFLE_VECTOR)

// TODO: Add more generic opcodes as we move along.

/// Marker for the end of the generic opcode.
/// This is used to check if an opcode is in the range of the
/// generic opcodes.
HANDLE_TARGET_OPCODE_MARKER(PRE_ISEL_GENERIC_OPCODE_END, G_SHUFFLE_VECTOR)

/// BUILTIN_OP_END - This must be the last enum value in this list.
/// The target-specific post-isel opcode values start here.
HANDLE_TARGET_OPCODE_MARKER(GENERIC_OP_END, PRE_ISEL_GENERIC_OPCODE_END)<|MERGE_RESOLUTION|>--- conflicted
+++ resolved
@@ -182,6 +182,10 @@
 /// PATCHABLE_RET which specifically only works for return instructions.
 HANDLE_TARGET_OPCODE(PATCHABLE_TAIL_CALL)
 
+/// ENTER/EXITTILE for tiled register allocator
+HANDLE_TARGET_OPCODE(ENTERTILE)
+HANDLE_TARGET_OPCODE(EXITTILE)
+
 /// The following generic opcodes are not supposed to appear after ISel.
 /// This is something we might want to relax, but for now, this is convenient
 /// to produce diagnostics.
@@ -217,7 +221,6 @@
 /// Generic bitwise exclusive-or instruction.
 HANDLE_TARGET_OPCODE(G_XOR)
 
-
 /// Generic instruction to materialize the address of an alloca or other
 /// stack-based object.
 HANDLE_TARGET_OPCODE(G_FRAME_INDEX)
@@ -260,14 +263,8 @@
 /// Generic conditional branch instruction.
 HANDLE_TARGET_OPCODE(G_BRCOND)
 
-<<<<<<< HEAD
-/// ENTER/EXITTILE for tiled register allocator
-HANDLE_TARGET_OPCODE(ENTERTILE)
-HANDLE_TARGET_OPCODE(EXITTILE)
-=======
 /// Generic indirect branch instruction.
 HANDLE_TARGET_OPCODE(G_BRINDIRECT)
->>>>>>> 861af97f
 
 /// Generic intrinsic use (without side effects).
 HANDLE_TARGET_OPCODE(G_INTRINSIC)
