//===-- StatepointLowering.cpp - SDAGBuilder's statepoint code -----------===//
//
//                     The LLVM Compiler Infrastructure
//
// This file is distributed under the University of Illinois Open Source
// License. See LICENSE.TXT for details.
//
//===----------------------------------------------------------------------===//
//
// This file includes support code use by SelectionDAGBuilder when lowering a
// statepoint sequence in SelectionDAG IR.
//
//===----------------------------------------------------------------------===//

#include "StatepointLowering.h"
#include "SelectionDAGBuilder.h"
#include "llvm/ADT/SmallSet.h"
#include "llvm/ADT/Statistic.h"
#include "llvm/CodeGen/FunctionLoweringInfo.h"
#include "llvm/CodeGen/GCMetadata.h"
#include "llvm/CodeGen/GCStrategy.h"
#include "llvm/CodeGen/SelectionDAG.h"
#include "llvm/CodeGen/StackMaps.h"
#include "llvm/IR/CallingConv.h"
#include "llvm/IR/Instructions.h"
#include "llvm/IR/IntrinsicInst.h"
#include "llvm/IR/Intrinsics.h"
#include "llvm/IR/Statepoint.h"
#include "llvm/Target/TargetLowering.h"
#include <algorithm>
using namespace llvm;

#define DEBUG_TYPE "statepoint-lowering"

STATISTIC(NumSlotsAllocatedForStatepoints,
          "Number of stack slots allocated for statepoints");
STATISTIC(NumOfStatepoints, "Number of statepoint nodes encountered");
STATISTIC(StatepointMaxSlotsRequired,
          "Maximum number of stack slots required for a singe statepoint");

static void pushStackMapConstant(SmallVectorImpl<SDValue>& Ops,
                                 SelectionDAGBuilder &Builder, uint64_t Value) {
  SDLoc L = Builder.getCurSDLoc();
  Ops.push_back(Builder.DAG.getTargetConstant(StackMaps::ConstantOp, L,
                                              MVT::i64));
  Ops.push_back(Builder.DAG.getTargetConstant(Value, L, MVT::i64));
}

void StatepointLoweringState::startNewStatepoint(SelectionDAGBuilder &Builder) {
  // Consistency check
  assert(PendingGCRelocateCalls.empty() &&
         "Trying to visit statepoint before finished processing previous one");
  Locations.clear();
  RelocLocations.clear();
  NextSlotToAllocate = 0;
  // Need to resize this on each safepoint - we need the two to stay in
  // sync and the clear patterns of a SelectionDAGBuilder have no relation
  // to FunctionLoweringInfo.
  AllocatedStackSlots.resize(Builder.FuncInfo.StatepointStackSlots.size());
  for (size_t i = 0; i < AllocatedStackSlots.size(); i++) {
    AllocatedStackSlots[i] = false;
  }
}
void StatepointLoweringState::clear() {
  Locations.clear();
  RelocLocations.clear();
  AllocatedStackSlots.clear();
  assert(PendingGCRelocateCalls.empty() &&
         "cleared before statepoint sequence completed");
}

SDValue
StatepointLoweringState::allocateStackSlot(EVT ValueType,
                                           SelectionDAGBuilder &Builder) {

  NumSlotsAllocatedForStatepoints++;

  // The basic scheme here is to first look for a previously created stack slot
  // which is not in use (accounting for the fact arbitrary slots may already
  // be reserved), or to create a new stack slot and use it.

  // If this doesn't succeed in 40000 iterations, something is seriously wrong
  for (int i = 0; i < 40000; i++) {
    assert(Builder.FuncInfo.StatepointStackSlots.size() ==
               AllocatedStackSlots.size() &&
           "broken invariant");
    const size_t NumSlots = AllocatedStackSlots.size();
    assert(NextSlotToAllocate <= NumSlots && "broken invariant");

    if (NextSlotToAllocate >= NumSlots) {
      assert(NextSlotToAllocate == NumSlots);
      // record stats
      if (NumSlots + 1 > StatepointMaxSlotsRequired) {
        StatepointMaxSlotsRequired = NumSlots + 1;
      }

      SDValue SpillSlot = Builder.DAG.CreateStackTemporary(ValueType);
      const unsigned FI = cast<FrameIndexSDNode>(SpillSlot)->getIndex();
      Builder.FuncInfo.StatepointStackSlots.push_back(FI);
      AllocatedStackSlots.push_back(true);
      return SpillSlot;
    }
    if (!AllocatedStackSlots[NextSlotToAllocate]) {
      const int FI = Builder.FuncInfo.StatepointStackSlots[NextSlotToAllocate];
      AllocatedStackSlots[NextSlotToAllocate] = true;
      return Builder.DAG.getFrameIndex(FI, ValueType);
    }
    // Note: We deliberately choose to advance this only on the failing path.
    // Doing so on the suceeding path involes a bit of complexity that caused a
    // minor bug previously.  Unless performance shows this matters, please
    // keep this code as simple as possible.
    NextSlotToAllocate++;
  }
  llvm_unreachable("infinite loop?");
}

/// Try to find existing copies of the incoming values in stack slots used for
/// statepoint spilling.  If we can find a spill slot for the incoming value,
/// mark that slot as allocated, and reuse the same slot for this safepoint.
/// This helps to avoid series of loads and stores that only serve to resuffle
/// values on the stack between calls.
static void reservePreviousStackSlotForValue(SDValue Incoming,
                                             SelectionDAGBuilder &Builder) {

  if (isa<ConstantSDNode>(Incoming) || isa<FrameIndexSDNode>(Incoming)) {
    // We won't need to spill this, so no need to check for previously
    // allocated stack slots
    return;
  }

  SDValue Loc = Builder.StatepointLowering.getLocation(Incoming);
  if (Loc.getNode()) {
    // duplicates in input
    return;
  }

  // Search back for the load from a stack slot pattern to find the original
  // slot we allocated for this value.  We could extend this to deal with
  // simple modification patterns, but simple dealing with trivial load/store
  // sequences helps a lot already.
  if (LoadSDNode *Load = dyn_cast<LoadSDNode>(Incoming)) {
    if (auto *FI = dyn_cast<FrameIndexSDNode>(Load->getBasePtr())) {
      const int Index = FI->getIndex();
      auto Itr = std::find(Builder.FuncInfo.StatepointStackSlots.begin(),
                           Builder.FuncInfo.StatepointStackSlots.end(), Index);
      if (Itr == Builder.FuncInfo.StatepointStackSlots.end()) {
        // not one of the lowering stack slots, can't reuse!
        // TODO: Actually, we probably could reuse the stack slot if the value
        // hasn't changed at all, but we'd need to look for intervening writes
        return;
      } else {
        // This is one of our dedicated lowering slots
        const int Offset =
            std::distance(Builder.FuncInfo.StatepointStackSlots.begin(), Itr);
        if (Builder.StatepointLowering.isStackSlotAllocated(Offset)) {
          // stack slot already assigned to someone else, can't use it!
          // TODO: currently we reserve space for gc arguments after doing
          // normal allocation for deopt arguments.  We should reserve for
          // _all_ deopt and gc arguments, then start allocating.  This
          // will prevent some moves being inserted when vm state changes,
          // but gc state doesn't between two calls.
          return;
        }
        // Reserve this stack slot
        Builder.StatepointLowering.reserveStackSlot(Offset);
      }

      // Cache this slot so we find it when going through the normal
      // assignment loop.
      SDValue Loc =
          Builder.DAG.getTargetFrameIndex(Index, Incoming.getValueType());

      Builder.StatepointLowering.setLocation(Incoming, Loc);
    }
  }

  // TODO: handle case where a reloaded value flows through a phi to
  // another safepoint.  e.g.
  // bb1:
  //  a' = relocated...
  // bb2: % pred: bb1, bb3, bb4, etc.
  //  a_phi = phi(a', ...)
  // statepoint ... a_phi
  // NOTE: This will require reasoning about cross basic block values.  This is
  // decidedly non trivial and this might not be the right place to do it.  We
  // don't really have the information we need here...

  // TODO: handle simple updates.  If a value is modified and the original
  // value is no longer live, it would be nice to put the modified value in the
  // same slot.  This allows folding of the memory accesses for some
  // instructions types (like an increment).
  // statepoint (i)
  // i1 = i+1
  // statepoint (i1)
}

/// Remove any duplicate (as SDValues) from the derived pointer pairs.  This
/// is not required for correctness.  It's purpose is to reduce the size of
/// StackMap section.  It has no effect on the number of spill slots required
/// or the actual lowering.
static void removeDuplicatesGCPtrs(SmallVectorImpl<const Value *> &Bases,
                                   SmallVectorImpl<const Value *> &Ptrs,
                                   SmallVectorImpl<const Value *> &Relocs,
                                   SelectionDAGBuilder &Builder) {

  // This is horribly ineffecient, but I don't care right now
  SmallSet<SDValue, 64> Seen;

  SmallVector<const Value *, 64> NewBases, NewPtrs, NewRelocs;
  for (size_t i = 0; i < Ptrs.size(); i++) {
    SDValue SD = Builder.getValue(Ptrs[i]);
    // Only add non-duplicates
    if (Seen.count(SD) == 0) {
      NewBases.push_back(Bases[i]);
      NewPtrs.push_back(Ptrs[i]);
      NewRelocs.push_back(Relocs[i]);
    }
    Seen.insert(SD);
  }
  assert(Bases.size() >= NewBases.size());
  assert(Ptrs.size() >= NewPtrs.size());
  assert(Relocs.size() >= NewRelocs.size());
  Bases = NewBases;
  Ptrs = NewPtrs;
  Relocs = NewRelocs;
  assert(Ptrs.size() == Bases.size());
  assert(Ptrs.size() == Relocs.size());
}

/// Extract call from statepoint, lower it and return pointer to the
/// call node. Also update NodeMap so that getValue(statepoint) will
/// reference lowered call result
static SDNode *
lowerCallFromStatepoint(ImmutableStatepoint ISP, MachineBasicBlock *LandingPad,
                        SelectionDAGBuilder &Builder,
                        SmallVectorImpl<SDValue> &PendingExports) {

  ImmutableCallSite CS(ISP.getCallSite());

  SDValue ActualCallee = Builder.getValue(ISP.getActualCallee());

  // Handle immediate and symbolic callees.
  if (auto *ConstCallee = dyn_cast<ConstantSDNode>(ActualCallee.getNode()))
    ActualCallee = Builder.DAG.getIntPtrConstant(ConstCallee->getZExtValue(),
                                                 Builder.getCurSDLoc(),
                                                 /*isTarget=*/true);
  else if (auto *SymbolicCallee =
               dyn_cast<GlobalAddressSDNode>(ActualCallee.getNode()))
    ActualCallee = Builder.DAG.getTargetGlobalAddress(
        SymbolicCallee->getGlobal(), SDLoc(SymbolicCallee),
        SymbolicCallee->getValueType(0));

  assert(CS.getCallingConv() != CallingConv::AnyReg &&
         "anyregcc is not supported on statepoints!");

  Type *DefTy = ISP.getActualReturnType();
  bool HasDef = !DefTy->isVoidTy();

  SDValue ReturnValue, CallEndVal;
  std::tie(ReturnValue, CallEndVal) = Builder.lowerCallOperands(
      ISP.getCallSite(), ImmutableStatepoint::CallArgsBeginPos,
      ISP.getNumCallArgs(), ActualCallee, DefTy, LandingPad,
      false /* IsPatchPoint */);

  SDNode *CallEnd = CallEndVal.getNode();

  // Get a call instruction from the call sequence chain.  Tail calls are not
  // allowed.  The following code is essentially reverse engineering X86's
  // LowerCallTo.
  //
  // We are expecting DAG to have the following form:
  //
  // ch = eh_label (only in case of invoke statepoint)
  //   ch, glue = callseq_start ch
  //   ch, glue = X86::Call ch, glue
  //   ch, glue = callseq_end ch, glue
  //   get_return_value ch, glue
  //
  // get_return_value can either be a CopyFromReg to grab the return value from
  // %RAX, or it can be a LOAD to load a value returned by reference via a stack
  // slot.

  if (HasDef && (CallEnd->getOpcode() == ISD::CopyFromReg ||
                 CallEnd->getOpcode() == ISD::LOAD))
    CallEnd = CallEnd->getOperand(0).getNode();

  assert(CallEnd->getOpcode() == ISD::CALLSEQ_END && "expected!");

  if (HasDef) {
    if (CS.isInvoke()) {
      // Result value will be used in different basic block for invokes
      // so we need to export it now. But statepoint call has a different type
      // than the actuall call. It means that standart exporting mechanism will
      // create register of the wrong type. So instead we need to create
      // register with correct type and save value into it manually.
      // TODO: To eliminate this problem we can remove gc.result intrinsics
      //       completelly and make statepoint call to return a tuple.
      unsigned Reg = Builder.FuncInfo.CreateRegs(ISP.getActualReturnType());
      RegsForValue RFV(*Builder.DAG.getContext(),
                       Builder.DAG.getTargetLoweringInfo(), Reg,
                       ISP.getActualReturnType());
      SDValue Chain = Builder.DAG.getEntryNode();

      RFV.getCopyToRegs(ReturnValue, Builder.DAG, Builder.getCurSDLoc(), Chain,
                        nullptr);
      PendingExports.push_back(Chain);
      Builder.FuncInfo.ValueMap[CS.getInstruction()] = Reg;
    } else {
      // The value of the statepoint itself will be the value of call itself.
      // We'll replace the actually call node shortly.  gc_result will grab
      // this value.
      Builder.setValue(CS.getInstruction(), ReturnValue);
    }
  } else {
    // The token value is never used from here on, just generate a poison value
    Builder.setValue(CS.getInstruction(),
                     Builder.DAG.getIntPtrConstant(-1, Builder.getCurSDLoc()));
  }

  return CallEnd->getOperand(0).getNode();
}

/// Callect all gc pointers coming into statepoint intrinsic, clean them up,
/// and return two arrays:
///   Bases - base pointers incoming to this statepoint
///   Ptrs - derived pointers incoming to this statepoint
///   Relocs - the gc_relocate corresponding to each base/ptr pair
/// Elements of this arrays should be in one-to-one correspondence with each
/// other i.e Bases[i], Ptrs[i] are from the same gcrelocate call
static void getIncomingStatepointGCValues(
    SmallVectorImpl<const Value *> &Bases, SmallVectorImpl<const Value *> &Ptrs,
    SmallVectorImpl<const Value *> &Relocs, ImmutableStatepoint StatepointSite,
    SelectionDAGBuilder &Builder) {
  for (GCRelocateOperands relocateOpers :
       StatepointSite.getRelocates(StatepointSite)) {
    Relocs.push_back(relocateOpers.getUnderlyingCallSite().getInstruction());
    Bases.push_back(relocateOpers.getBasePtr());
    Ptrs.push_back(relocateOpers.getDerivedPtr());
  }

  // Remove any redundant llvm::Values which map to the same SDValue as another
  // input.  Also has the effect of removing duplicates in the original
  // llvm::Value input list as well.  This is a useful optimization for
  // reducing the size of the StackMap section.  It has no other impact.
  removeDuplicatesGCPtrs(Bases, Ptrs, Relocs, Builder);

  assert(Bases.size() == Ptrs.size() && Ptrs.size() == Relocs.size());
}

/// Spill a value incoming to the statepoint. It might be either part of
/// vmstate
/// or gcstate. In both cases unconditionally spill it on the stack unless it
/// is a null constant. Return pair with first element being frame index
/// containing saved value and second element with outgoing chain from the
/// emitted store
static std::pair<SDValue, SDValue>
spillIncomingStatepointValue(SDValue Incoming, SDValue Chain,
                             SelectionDAGBuilder &Builder) {
  SDValue Loc = Builder.StatepointLowering.getLocation(Incoming);

  // Emit new store if we didn't do it for this ptr before
  if (!Loc.getNode()) {
    Loc = Builder.StatepointLowering.allocateStackSlot(Incoming.getValueType(),
                                                       Builder);
    assert(isa<FrameIndexSDNode>(Loc));
    int Index = cast<FrameIndexSDNode>(Loc)->getIndex();
    // We use TargetFrameIndex so that isel will not select it into LEA
    Loc = Builder.DAG.getTargetFrameIndex(Index, Incoming.getValueType());

    // TODO: We can create TokenFactor node instead of
    //       chaining stores one after another, this may allow
    //       a bit more optimal scheduling for them
    Chain = Builder.DAG.getStore(Chain, Builder.getCurSDLoc(), Incoming, Loc,
                                 MachinePointerInfo::getFixedStack(Index),
                                 false, false, 0);

    Builder.StatepointLowering.setLocation(Incoming, Loc);
  }

  assert(Loc.getNode());
  return std::make_pair(Loc, Chain);
}

/// Lower a single value incoming to a statepoint node.  This value can be
/// either a deopt value or a gc value, the handling is the same.  We special
/// case constants and allocas, then fall back to spilling if required.
static void lowerIncomingStatepointValue(SDValue Incoming,
                                         SmallVectorImpl<SDValue> &Ops,
                                         SelectionDAGBuilder &Builder) {
  SDValue Chain = Builder.getRoot();

  if (ConstantSDNode *C = dyn_cast<ConstantSDNode>(Incoming)) {
    // If the original value was a constant, make sure it gets recorded as
    // such in the stackmap.  This is required so that the consumer can
    // parse any internal format to the deopt state.  It also handles null
    // pointers and other constant pointers in GC states
    pushStackMapConstant(Ops, Builder, C->getSExtValue());
  } else if (FrameIndexSDNode *FI = dyn_cast<FrameIndexSDNode>(Incoming)) {
    // This handles allocas as arguments to the statepoint (this is only
    // really meaningful for a deopt value.  For GC, we'd be trying to
    // relocate the address of the alloca itself?)
    Ops.push_back(Builder.DAG.getTargetFrameIndex(FI->getIndex(),
                                                  Incoming.getValueType()));
  } else {
    // Otherwise, locate a spill slot and explicitly spill it so it
    // can be found by the runtime later.  We currently do not support
    // tracking values through callee saved registers to their eventual
    // spill location.  This would be a useful optimization, but would
    // need to be optional since it requires a lot of complexity on the
    // runtime side which not all would support.
    std::pair<SDValue, SDValue> Res =
        spillIncomingStatepointValue(Incoming, Chain, Builder);
    Ops.push_back(Res.first);
    Chain = Res.second;
  }

  Builder.DAG.setRoot(Chain);
}

/// Lower deopt state and gc pointer arguments of the statepoint.  The actual
/// lowering is described in lowerIncomingStatepointValue.  This function is
/// responsible for lowering everything in the right position and playing some
/// tricks to avoid redundant stack manipulation where possible.  On
/// completion, 'Ops' will contain ready to use operands for machine code
/// statepoint. The chain nodes will have already been created and the DAG root
/// will be set to the last value spilled (if any were).
static void lowerStatepointMetaArgs(SmallVectorImpl<SDValue> &Ops,
                                    ImmutableStatepoint StatepointSite,
                                    SelectionDAGBuilder &Builder) {

  // Lower the deopt and gc arguments for this statepoint.  Layout will
  // be: deopt argument length, deopt arguments.., gc arguments...

  SmallVector<const Value *, 64> Bases, Ptrs, Relocations;
  getIncomingStatepointGCValues(Bases, Ptrs, Relocations, StatepointSite,
                                Builder);

#ifndef NDEBUG
  // Check that each of the gc pointer and bases we've gotten out of the
  // safepoint is something the strategy thinks might be a pointer into the GC
  // heap.  This is basically just here to help catch errors during statepoint
  // insertion. TODO: This should actually be in the Verifier, but we can't get
  // to the GCStrategy from there (yet).
  GCStrategy &S = Builder.GFI->getStrategy();
  for (const Value *V : Bases) {
    auto Opt = S.isGCManagedPointer(V);
    if (Opt.hasValue()) {
      assert(Opt.getValue() &&
             "non gc managed base pointer found in statepoint");
    }
  }
  for (const Value *V : Ptrs) {
    auto Opt = S.isGCManagedPointer(V);
    if (Opt.hasValue()) {
      assert(Opt.getValue() &&
             "non gc managed derived pointer found in statepoint");
    }
  }
  for (const Value *V : Relocations) {
    auto Opt = S.isGCManagedPointer(V);
    if (Opt.hasValue()) {
      assert(Opt.getValue() && "non gc managed pointer relocated");
    }
  }
#endif

  // Before we actually start lowering (and allocating spill slots for values),
  // reserve any stack slots which we judge to be profitable to reuse for a
  // particular value.  This is purely an optimization over the code below and
  // doesn't change semantics at all.  It is important for performance that we
  // reserve slots for both deopt and gc values before lowering either.
  for (const Value *V : StatepointSite.vm_state_args()) {
    SDValue Incoming = Builder.getValue(V);
    reservePreviousStackSlotForValue(Incoming, Builder);
  }
  for (unsigned i = 0; i < Bases.size(); ++i) {
    const Value *Base = Bases[i];
    reservePreviousStackSlotForValue(Builder.getValue(Base), Builder);

    const Value *Ptr = Ptrs[i];
    reservePreviousStackSlotForValue(Builder.getValue(Ptr), Builder);
  }

  // First, prefix the list with the number of unique values to be
  // lowered.  Note that this is the number of *Values* not the
  // number of SDValues required to lower them.
  const int NumVMSArgs = StatepointSite.getNumTotalVMSArgs();
<<<<<<< HEAD
  Ops.push_back(Builder.DAG.getTargetConstant(StackMaps::ConstantOp,
                                              Builder.getCurSDLoc(),
                                              MVT::i64));
  Ops.push_back(Builder.DAG.getTargetConstant(NumVMSArgs, Builder.getCurSDLoc(),
                                              MVT::i64));
=======
  pushStackMapConstant(Ops, Builder, NumVMSArgs);
>>>>>>> 448c555c

  assert(NumVMSArgs == std::distance(StatepointSite.vm_state_begin(),
                                     StatepointSite.vm_state_end()));

  // The vm state arguments are lowered in an opaque manner.  We do
  // not know what type of values are contained within.  We skip the
  // first one since that happens to be the total number we lowered
  // explicitly just above.  We could have left it in the loop and
  // not done it explicitly, but it's far easier to understand this
  // way.
  for (const Value *V : StatepointSite.vm_state_args()) {
    SDValue Incoming = Builder.getValue(V);
    lowerIncomingStatepointValue(Incoming, Ops, Builder);
  }

  // Finally, go ahead and lower all the gc arguments.  There's no prefixed
  // length for this one.  After lowering, we'll have the base and pointer
  // arrays interwoven with each (lowered) base pointer immediately followed by
  // it's (lowered) derived pointer.  i.e
  // (base[0], ptr[0], base[1], ptr[1], ...)
  for (unsigned i = 0; i < Bases.size(); ++i) {
    const Value *Base = Bases[i];
    lowerIncomingStatepointValue(Builder.getValue(Base), Ops, Builder);

    const Value *Ptr = Ptrs[i];
    lowerIncomingStatepointValue(Builder.getValue(Ptr), Ops, Builder);
  }

  // If there are any explicit spill slots passed to the statepoint, record
  // them, but otherwise do not do anything special.  These are user provided
  // allocas and give control over placement to the consumer.  In this case,
  // it is the contents of the slot which may get updated, not the pointer to
  // the alloca
  for (Value *V : StatepointSite.gc_args()) {
    SDValue Incoming = Builder.getValue(V);
    if (FrameIndexSDNode *FI = dyn_cast<FrameIndexSDNode>(Incoming)) {
      // This handles allocas as arguments to the statepoint
      Ops.push_back(Builder.DAG.getTargetFrameIndex(FI->getIndex(),
                                                    Incoming.getValueType()));
    }
  }
}

void SelectionDAGBuilder::visitStatepoint(const CallInst &CI) {
  // Check some preconditions for sanity
  assert(isStatepoint(&CI) &&
         "function called must be the statepoint function");

  LowerStatepoint(ImmutableStatepoint(&CI));
}

void SelectionDAGBuilder::LowerStatepoint(
    ImmutableStatepoint ISP, MachineBasicBlock *LandingPad /*=nullptr*/) {
  // The basic scheme here is that information about both the original call and
  // the safepoint is encoded in the CallInst.  We create a temporary call and
  // lower it, then reverse engineer the calling sequence.

  NumOfStatepoints++;
  // Clear state
  StatepointLowering.startNewStatepoint(*this);

  ImmutableCallSite CS(ISP.getCallSite());

#ifndef NDEBUG
  // Consistency check
  for (const User *U : CS->users()) {
    const CallInst *Call = cast<CallInst>(U);
    if (isGCRelocate(Call))
      StatepointLowering.scheduleRelocCall(*Call);
  }
#endif

#ifndef NDEBUG
  // If this is a malformed statepoint, report it early to simplify debugging.
  // This should catch any IR level mistake that's made when constructing or
  // transforming statepoints.
  ISP.verify();

  // Check that the associated GCStrategy expects to encounter statepoints.
  // TODO: This if should become an assert.  For now, we allow the GCStrategy
  // to be optional for backwards compatibility.  This will only last a short
  // period (i.e. a couple of weeks).
  assert(GFI->getStrategy().useStatepoints() &&
         "GCStrategy does not expect to encounter statepoints");
#endif

  // Lower statepoint vmstate and gcstate arguments
  SmallVector<SDValue, 10> LoweredMetaArgs;
  lowerStatepointMetaArgs(LoweredMetaArgs, ISP, *this);

  // Get call node, we will replace it later with statepoint
  SDNode *CallNode =
      lowerCallFromStatepoint(ISP, LandingPad, *this, PendingExports);

  // Construct the actual GC_TRANSITION_START, STATEPOINT, and GC_TRANSITION_END
  // nodes with all the appropriate arguments and return values.

  // Call Node: Chain, Target, {Args}, RegMask, [Glue]
  SDValue Chain = CallNode->getOperand(0);

  SDValue Glue;
  bool CallHasIncomingGlue = CallNode->getGluedNode();
  if (CallHasIncomingGlue) {
    // Glue is always last operand
    Glue = CallNode->getOperand(CallNode->getNumOperands() - 1);
  }

  // Build the GC_TRANSITION_START node if necessary.
  //
  // The operands to the GC_TRANSITION_{START,END} nodes are laid out in the
  // order in which they appear in the call to the statepoint intrinsic. If
  // any of the operands is a pointer-typed, that operand is immediately
  // followed by a SRCVALUE for the pointer that may be used during lowering
  // (e.g. to form MachinePointerInfo values for loads/stores).
  const bool IsGCTransition =
      (ISP.getFlags() & (uint64_t)StatepointFlags::GCTransition) ==
          (uint64_t)StatepointFlags::GCTransition;
  if (IsGCTransition) {
    SmallVector<SDValue, 8> TSOps;

    // Add chain
    TSOps.push_back(Chain);

    // Add GC transition arguments
    for (const Value *V : ISP.gc_transition_args()) {
      TSOps.push_back(getValue(V));
      if (V->getType()->isPointerTy())
        TSOps.push_back(DAG.getSrcValue(V));
    }

    // Add glue if necessary
    if (CallHasIncomingGlue)
      TSOps.push_back(Glue);

    SDVTList NodeTys = DAG.getVTList(MVT::Other, MVT::Glue);

    SDValue GCTransitionStart =
        DAG.getNode(ISD::GC_TRANSITION_START, getCurSDLoc(), NodeTys, TSOps);

    Chain = GCTransitionStart.getValue(0);
    Glue = GCTransitionStart.getValue(1);
  }

  // TODO: Currently, all of these operands are being marked as read/write in
  // PrologEpilougeInserter.cpp, we should special case the VMState arguments
  // and flags to be read-only.
  SmallVector<SDValue, 40> Ops;

  // Add the <id> and <numBytes> constants.
  Ops.push_back(DAG.getTargetConstant(ISP.getID(), getCurSDLoc(), MVT::i64));
  Ops.push_back(
      DAG.getTargetConstant(ISP.getNumPatchBytes(), getCurSDLoc(), MVT::i32));

  // Calculate and push starting position of vmstate arguments
  // Get number of arguments incoming directly into call node
  unsigned NumCallRegArgs =
      CallNode->getNumOperands() - (CallHasIncomingGlue ? 4 : 3);
  Ops.push_back(DAG.getTargetConstant(NumCallRegArgs, getCurSDLoc(), MVT::i32));

  // Add call target
  SDValue CallTarget = SDValue(CallNode->getOperand(1).getNode(), 0);
  Ops.push_back(CallTarget);

  // Add call arguments
  // Get position of register mask in the call
  SDNode::op_iterator RegMaskIt;
  if (CallHasIncomingGlue)
    RegMaskIt = CallNode->op_end() - 2;
  else
    RegMaskIt = CallNode->op_end() - 1;
  Ops.insert(Ops.end(), CallNode->op_begin() + 2, RegMaskIt);

  // Add a constant argument for the calling convention
  pushStackMapConstant(Ops, *this, CS.getCallingConv());

  // Add a constant argument for the flags
  uint64_t Flags = ISP.getFlags();
  assert(
      ((Flags & ~(uint64_t)StatepointFlags::MaskAll) == 0)
          && "unknown flag used");
  pushStackMapConstant(Ops, *this, Flags);

  // Insert all vmstate and gcstate arguments
  Ops.insert(Ops.end(), LoweredMetaArgs.begin(), LoweredMetaArgs.end());

  // Add register mask from call node
  Ops.push_back(*RegMaskIt);

  // Add chain
  Ops.push_back(Chain);

  // Same for the glue, but we add it only if original call had it
  if (Glue.getNode())
    Ops.push_back(Glue);

  // Compute return values.  Provide a glue output since we consume one as
  // input.  This allows someone else to chain off us as needed.
  SDVTList NodeTys = DAG.getVTList(MVT::Other, MVT::Glue);

  SDNode *StatepointMCNode =
      DAG.getMachineNode(TargetOpcode::STATEPOINT, getCurSDLoc(), NodeTys, Ops);

  SDNode *SinkNode = StatepointMCNode;

  // Build the GC_TRANSITION_END node if necessary.
  //
  // See the comment above regarding GC_TRANSITION_START for the layout of
  // the operands to the GC_TRANSITION_END node.
  if (IsGCTransition) {
    SmallVector<SDValue, 8> TEOps;

    // Add chain
    TEOps.push_back(SDValue(StatepointMCNode, 0));

    // Add GC transition arguments
    for (const Value *V : ISP.gc_transition_args()) {
      TEOps.push_back(getValue(V));
      if (V->getType()->isPointerTy())
        TEOps.push_back(DAG.getSrcValue(V));
    }

    // Add glue
    TEOps.push_back(SDValue(StatepointMCNode, 1));

    SDVTList NodeTys = DAG.getVTList(MVT::Other, MVT::Glue);

    SDValue GCTransitionStart =
        DAG.getNode(ISD::GC_TRANSITION_END, getCurSDLoc(), NodeTys, TEOps);

    SinkNode = GCTransitionStart.getNode();
  }

  // Replace original call
  DAG.ReplaceAllUsesWith(CallNode, SinkNode); // This may update Root
  // Remove originall call node
  DAG.DeleteNode(CallNode);

  // DON'T set the root - under the assumption that it's already set past the
  // inserted node we created.

  // TODO: A better future implementation would be to emit a single variable
  // argument, variable return value STATEPOINT node here and then hookup the
  // return value of each gc.relocate to the respective output of the
  // previously emitted STATEPOINT value.  Unfortunately, this doesn't appear
  // to actually be possible today.
}

void SelectionDAGBuilder::visitGCResult(const CallInst &CI) {
  // The result value of the gc_result is simply the result of the actual
  // call.  We've already emitted this, so just grab the value.
  Instruction *I = cast<Instruction>(CI.getArgOperand(0));
  assert(isStatepoint(I) && "first argument must be a statepoint token");

  if (isa<InvokeInst>(I)) {
    // For invokes we should have stored call result in a virtual register.
    // We can not use default getValue() functionality to copy value from this
    // register because statepoint and actuall call return types can be
    // different, and getValue() will use CopyFromReg of the wrong type,
    // which is always i32 in our case.
    PointerType *CalleeType =
        cast<PointerType>(ImmutableStatepoint(I).getActualCallee()->getType());
    Type *RetTy =
        cast<FunctionType>(CalleeType->getElementType())->getReturnType();
    SDValue CopyFromReg = getCopyFromRegs(I, RetTy);

    assert(CopyFromReg.getNode());
    setValue(&CI, CopyFromReg);
  } else {
    setValue(&CI, getValue(I));
  }
}

void SelectionDAGBuilder::visitGCRelocate(const CallInst &CI) {
#ifndef NDEBUG
  // Consistency check
  StatepointLowering.relocCallVisited(CI);
#endif

  GCRelocateOperands relocateOpers(&CI);
  SDValue SD = getValue(relocateOpers.getDerivedPtr());

  if (isa<ConstantSDNode>(SD) || isa<FrameIndexSDNode>(SD)) {
    // We didn't need to spill these special cases (constants and allocas).
    // See the handling in spillIncomingValueForStatepoint for detail.
    setValue(&CI, SD);
    return;
  }

  SDValue Loc = StatepointLowering.getRelocLocation(SD);
  // Emit new load if we did not emit it before
  if (!Loc.getNode()) {
    SDValue SpillSlot = StatepointLowering.getLocation(SD);
    int FI = cast<FrameIndexSDNode>(SpillSlot)->getIndex();

    // Be conservative: flush all pending loads
    // TODO: Probably we can be less restrictive on this,
    // it may allow more scheduling opprtunities
    SDValue Chain = getRoot();

    Loc = DAG.getLoad(SpillSlot.getValueType(), getCurSDLoc(), Chain, SpillSlot,
                      MachinePointerInfo::getFixedStack(FI), false, false,
                      false, 0);

    StatepointLowering.setRelocLocation(SD, Loc);

    // Again, be conservative, don't emit pending loads
    DAG.setRoot(Loc.getValue(1));
  }

  assert(Loc.getNode());
  setValue(&CI, Loc);
}<|MERGE_RESOLUTION|>--- conflicted
+++ resolved
@@ -485,15 +485,7 @@
   // lowered.  Note that this is the number of *Values* not the
   // number of SDValues required to lower them.
   const int NumVMSArgs = StatepointSite.getNumTotalVMSArgs();
-<<<<<<< HEAD
-  Ops.push_back(Builder.DAG.getTargetConstant(StackMaps::ConstantOp,
-                                              Builder.getCurSDLoc(),
-                                              MVT::i64));
-  Ops.push_back(Builder.DAG.getTargetConstant(NumVMSArgs, Builder.getCurSDLoc(),
-                                              MVT::i64));
-=======
   pushStackMapConstant(Ops, Builder, NumVMSArgs);
->>>>>>> 448c555c
 
   assert(NumVMSArgs == std::distance(StatepointSite.vm_state_begin(),
                                      StatepointSite.vm_state_end()));
