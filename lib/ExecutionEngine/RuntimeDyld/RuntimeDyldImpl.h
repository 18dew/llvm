--- conflicted
+++ resolved
@@ -36,17 +36,6 @@
 
 namespace llvm {
 
-<<<<<<< HEAD
-namespace {
-  // Helper for extensive error checking in debug builds.
-  std::error_code Check(std::error_code Err) {
-    if (Err) {
-      report_fatal_error(Err.message());
-    }
-    return Err;
-  }
-} // end anonymous namespace
-=======
   // Helper for extensive error checking in debug builds.
 inline std::error_code Check(std::error_code Err) {
   if (Err) {
@@ -54,7 +43,6 @@
   }
   return Err;
 }
->>>>>>> 1428f080
 
 class Twine;
 
