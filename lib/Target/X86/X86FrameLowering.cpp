--- conflicted
+++ resolved
@@ -453,11 +453,11 @@
   return false;
 }
 
-<<<<<<< HEAD
 MachineInstr *X86FrameLowering::emitStackProbe(MachineFunction &MF,
                                                MachineBasicBlock &MBB,
                                                MachineBasicBlock::iterator MBBI,
-                                               DebugLoc DL, bool InProlog) {
+                                               DebugLoc DL,
+                                               bool InProlog) const {
   const X86Subtarget &STI = MF.getSubtarget<X86Subtarget>();
   if (STI.isTargetWindowsCoreCLR()) {
     return emitStackProbeInline(MF, MBB, MBBI, DL, InProlog);
@@ -468,7 +468,7 @@
 
 MachineInstr *X86FrameLowering::emitStackProbeInline(
     MachineFunction &MF, MachineBasicBlock &MBB,
-    MachineBasicBlock::iterator MBBI, DebugLoc DL, bool InProlog) {
+    MachineBasicBlock::iterator MBBI, DebugLoc DL, bool InProlog) const {
   const X86Subtarget &STI = MF.getSubtarget<X86Subtarget>();
   assert(STI.is64Bit() && "different expansion needed for 32 bit");
   assert(STI.isTargetWindowsCoreCLR() && "custom expansion expects CoreCLR");
@@ -667,16 +667,7 @@
 
 MachineInstr *X86FrameLowering::emitStackProbeCall(
     MachineFunction &MF, MachineBasicBlock &MBB,
-    MachineBasicBlock::iterator MBBI, DebugLoc DL, bool InProlog) {
-  const X86Subtarget &STI = MF.getSubtarget<X86Subtarget>();
-  const TargetInstrInfo &TII = *STI.getInstrInfo();
-  bool Is64Bit = STI.is64Bit();
-=======
-void X86FrameLowering::emitStackProbeCall(MachineFunction &MF,
-                                          MachineBasicBlock &MBB,
-                                          MachineBasicBlock::iterator MBBI,
-                                          DebugLoc DL) const {
->>>>>>> c7685104
+    MachineBasicBlock::iterator MBBI, DebugLoc DL, bool InProlog) const {
   bool IsLargeCodeModel = MF.getTarget().getCodeModel() == CodeModel::Large;
 
   unsigned CallOp;
@@ -865,17 +856,11 @@
 */
 
 void X86FrameLowering::emitPrologue(MachineFunction &MF,
-<<<<<<< HEAD
                                     MachineBasicBlock &TheMBB) const {
-  assert(&MF.front() == &TheMBB && "Shrink-wrapping not yet supported");
+  assert(&STI == &MF.getSubtarget<X86Subtarget>() &&
+         "MF used frame lowering for wrong subtarget");
   MachineBasicBlock *MBB = &TheMBB;
   MachineBasicBlock::iterator MBBI = MBB->begin();
-=======
-                                    MachineBasicBlock &MBB) const {
-  assert(&STI == &MF.getSubtarget<X86Subtarget>() &&
-         "MF used frame lowering for wrong subtarget");
-  MachineBasicBlock::iterator MBBI = MBB.begin();
->>>>>>> c7685104
   MachineFrameInfo *MFI = MF.getFrameInfo();
   const Function *Fn = MF.getFunction();
   MachineModuleInfo &MMI = MF.getMMI();
@@ -937,17 +922,8 @@
   // applies to tail call optimized functions where the callee argument stack
   // size is bigger than the callers.
   if (TailCallReturnAddrDelta < 0) {
-<<<<<<< HEAD
-    MachineInstr *MI =
-      BuildMI(*MBB, MBBI, DL,
-              TII.get(getSUBriOpcode(Uses64BitFramePtr, -TailCallReturnAddrDelta)),
-              StackPtr)
-        .addReg(StackPtr)
-        .addImm(-TailCallReturnAddrDelta)
-=======
-    BuildStackAdjustment(MBB, MBBI, DL, TailCallReturnAddrDelta,
+    BuildStackAdjustment(*MBB, MBBI, DL, TailCallReturnAddrDelta,
                          /*InEpilogue=*/false)
->>>>>>> c7685104
         .setMIFlag(MachineInstr::FrameSetup);
   }
 
@@ -995,32 +971,17 @@
       // Mark the place where EBP/RBP was saved.
       // Define the current CFA rule to use the provided offset.
       assert(StackSize);
-<<<<<<< HEAD
-      BuildCFI(*MBB, MBBI, DL, TII,
-               MCCFIInstruction::createDefCfaOffset(nullptr, 2 * stackGrowth));
-
-      // Change the rule for the FramePtr to be an "offset" rule.
-      unsigned DwarfFramePtr = RegInfo->getDwarfRegNum(MachineFramePtr, true);
-      BuildCFI(*MBB, MBBI, DL, TII,
-               MCCFIInstruction::createOffset(nullptr, DwarfFramePtr,
-                                              2 * stackGrowth));
-    }
-
-    if (NeedsWinEH) {
-      BuildMI(*MBB, MBBI, DL, TII.get(X86::SEH_PushReg))
-=======
-      BuildCFI(MBB, MBBI, DL,
+      BuildCFI(*MBB, MBBI, DL,
                MCCFIInstruction::createDefCfaOffset(nullptr, 2 * stackGrowth));
 
       // Change the rule for the FramePtr to be an "offset" rule.
       unsigned DwarfFramePtr = TRI->getDwarfRegNum(MachineFramePtr, true);
-      BuildCFI(MBB, MBBI, DL, MCCFIInstruction::createOffset(
+      BuildCFI(*MBB, MBBI, DL, MCCFIInstruction::createOffset(
                                   nullptr, DwarfFramePtr, 2 * stackGrowth));
     }
 
     if (NeedsWinCFI) {
-      BuildMI(MBB, MBBI, DL, TII.get(X86::SEH_PushReg))
->>>>>>> c7685104
+      BuildMI(*MBB, MBBI, DL, TII.get(X86::SEH_PushReg))
           .addImm(FramePtr)
           .setMIFlag(MachineInstr::FrameSetup);
     }
@@ -1037,13 +998,8 @@
     if (NeedsDwarfCFI) {
       // Mark effective beginning of when frame pointer becomes valid.
       // Define the current CFA to use the EBP/RBP register.
-<<<<<<< HEAD
-      unsigned DwarfFramePtr = RegInfo->getDwarfRegNum(MachineFramePtr, true);
-      BuildCFI(*MBB, MBBI, DL, TII,
-=======
       unsigned DwarfFramePtr = TRI->getDwarfRegNum(MachineFramePtr, true);
-      BuildCFI(MBB, MBBI, DL,
->>>>>>> c7685104
+      BuildCFI(*MBB, MBBI, DL,
                MCCFIInstruction::createDefCfaRegister(nullptr, DwarfFramePtr));
     }
 
@@ -1069,22 +1025,13 @@
       // Mark callee-saved push instruction.
       // Define the current CFA rule to use the provided offset.
       assert(StackSize);
-<<<<<<< HEAD
-      BuildCFI(*MBB, MBBI, DL, TII,
-=======
-      BuildCFI(MBB, MBBI, DL,
->>>>>>> c7685104
+      BuildCFI(*MBB, MBBI, DL,
                MCCFIInstruction::createDefCfaOffset(nullptr, StackOffset));
       StackOffset += stackGrowth;
     }
 
-<<<<<<< HEAD
-    if (NeedsWinEH) {
+    if (NeedsWinCFI) {
       BuildMI(*MBB, MBBI, DL, TII.get(X86::SEH_PushReg)).addImm(Reg).setMIFlag(
-=======
-    if (NeedsWinCFI) {
-      BuildMI(MBB, MBBI, DL, TII.get(X86::SEH_PushReg)).addImm(Reg).setMIFlag(
->>>>>>> c7685104
           MachineInstr::FrameSetup);
     }
   }
@@ -1094,30 +1041,13 @@
   // Don't do this for Win64, it needs to realign the stack after the prologue.
   if (!IsWin64Prologue && TRI->needsStackRealignment(MF)) {
     assert(HasFP && "There should be a frame pointer if stack is realigned.");
-<<<<<<< HEAD
-    uint64_t Val = -MaxAlign;
-    MachineInstr *MI =
-        BuildMI(*MBB, MBBI, DL, TII.get(getANDriOpcode(Uses64BitFramePtr, Val)),
-                StackPtr)
-            .addReg(StackPtr)
-            .addImm(Val)
-            .setMIFlag(MachineInstr::FrameSetup);
-
-    // The EFLAGS implicit def is dead.
-    MI->getOperand(3).setIsDead();
-=======
-    BuildStackAlignAND(MBB, MBBI, DL, MaxAlign);
->>>>>>> c7685104
+    BuildStackAlignAND(*MBB, MBBI, DL, MaxAlign);
   }
 
   // If there is an SUB32ri of ESP immediately before this instruction, merge
   // the two. This can be the case when tail call elimination is enabled and
   // the callee has more arguments then the caller.
-<<<<<<< HEAD
-  NumBytes -= mergeSPUpdates(*MBB, MBBI, StackPtr, true);
-=======
-  NumBytes -= mergeSPUpdates(MBB, MBBI, true);
->>>>>>> c7685104
+  NumBytes -= mergeSPUpdates(*MBB, MBBI, true);
 
   // Adjust stack pointer: ESP -= numbytes.
 
@@ -1185,20 +1115,11 @@
       MBB->insert(MBBI, MI);
     }
   } else if (NumBytes) {
-<<<<<<< HEAD
-    emitSPUpdate(*MBB, MBBI, StackPtr, -(int64_t)NumBytes, Is64Bit, Uses64BitFramePtr,
-                 UseLEA, TII, *RegInfo);
-  }
-
-  if (NeedsWinEH && NumBytes)
+    emitSPUpdate(*MBB, MBBI, -(int64_t)NumBytes, /*InEpilogue=*/false);
+  }
+
+  if (NeedsWinCFI && NumBytes)
     BuildMI(*MBB, MBBI, DL, TII.get(X86::SEH_StackAlloc))
-=======
-    emitSPUpdate(MBB, MBBI, -(int64_t)NumBytes, /*InEpilogue=*/false);
-  }
-
-  if (NeedsWinCFI && NumBytes)
-    BuildMI(MBB, MBBI, DL, TII.get(X86::SEH_StackAlloc))
->>>>>>> c7685104
         .addImm(NumBytes)
         .setMIFlag(MachineInstr::FrameSetup);
 
@@ -1211,13 +1132,8 @@
     else
       BuildMI(*MBB, MBBI, DL, TII.get(X86::MOV64rr), FramePtr).addReg(StackPtr);
 
-<<<<<<< HEAD
-    if (NeedsWinEH)
+    if (NeedsWinCFI)
       BuildMI(*MBB, MBBI, DL, TII.get(X86::SEH_SetFrame))
-=======
-    if (NeedsWinCFI)
-      BuildMI(MBB, MBBI, DL, TII.get(X86::SEH_SetFrame))
->>>>>>> c7685104
           .addImm(FramePtr)
           .addImm(SEHFrameOffset)
           .setMIFlag(MachineInstr::FrameSetup);
@@ -1243,13 +1159,8 @@
     }
   }
 
-<<<<<<< HEAD
-  if (NeedsWinEH)
+  if (NeedsWinCFI)
     BuildMI(*MBB, MBBI, DL, TII.get(X86::SEH_EndPrologue))
-=======
-  if (NeedsWinCFI)
-    BuildMI(MBB, MBBI, DL, TII.get(X86::SEH_EndPrologue))
->>>>>>> c7685104
         .setMIFlag(MachineInstr::FrameSetup);
 
   // Realign stack after we spilled callee-saved registers (so that we'll be
@@ -1257,20 +1168,7 @@
   // Win64 requires aligning the stack after the prologue.
   if (IsWin64Prologue && TRI->needsStackRealignment(MF)) {
     assert(HasFP && "There should be a frame pointer if stack is realigned.");
-<<<<<<< HEAD
-    uint64_t Val = -MaxAlign;
-    MachineInstr *MI =
-        BuildMI(*MBB, MBBI, DL, TII.get(getANDriOpcode(Uses64BitFramePtr, Val)),
-                StackPtr)
-            .addReg(StackPtr)
-            .addImm(Val)
-            .setMIFlag(MachineInstr::FrameSetup);
-
-    // The EFLAGS implicit def is dead.
-    MI->getOperand(3).setIsDead();
-=======
-    BuildStackAlignAND(MBB, MBBI, DL, MaxAlign);
->>>>>>> c7685104
+    BuildStackAlignAND(*MBB, MBBI, DL, MaxAlign);
   }
 
   // If we need a base pointer, set it up here. It's whatever the value
@@ -1298,13 +1196,8 @@
     if (!HasFP && NumBytes) {
       // Define the current CFA rule to use the provided offset.
       assert(StackSize);
-<<<<<<< HEAD
-      BuildCFI(*MBB, MBBI, DL, TII, MCCFIInstruction::createDefCfaOffset(
-                                       nullptr, -StackSize + stackGrowth));
-=======
-      BuildCFI(MBB, MBBI, DL, MCCFIInstruction::createDefCfaOffset(
+      BuildCFI(*MBB, MBBI, DL, MCCFIInstruction::createDefCfaOffset(
                                   nullptr, -StackSize + stackGrowth));
->>>>>>> c7685104
     }
 
     // Emit DWARF info specifying the offsets of the callee-saved registers.
