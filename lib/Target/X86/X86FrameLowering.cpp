--- conflicted
+++ resolved
@@ -462,12 +462,7 @@
   }
 
   if (ChkStkStub != nullptr) {
-<<<<<<< HEAD
-    MachineBasicBlock::iterator MBBI = ChkStkStub->getIterator();
-    ++MBBI;
-=======
     MachineBasicBlock::iterator MBBI = std::next(ChkStkStub->getIterator());
->>>>>>> fcb6d5f2
     assert(std::prev(MBBI).operator==(ChkStkStub) &&
       "MBBI expected after __chkstk_stub.");
     DebugLoc DL = PrologMBB.findDebugLoc(MBBI);
@@ -754,13 +749,8 @@
 
   assert(InProlog && "ChkStkStub called outside prolog!");
 
-<<<<<<< HEAD
-  MachineInstrBuilder CI = BuildMI(MBB, MBBI, DL, TII.get(X86::CALLpcrel32))
-                               .addExternalSymbol("__chkstk_stub");
-=======
   BuildMI(MBB, MBBI, DL, TII.get(X86::CALLpcrel32))
       .addExternalSymbol("__chkstk_stub");
->>>>>>> fcb6d5f2
 
   return MBBI;
 }
