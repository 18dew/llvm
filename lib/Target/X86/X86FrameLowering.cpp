//===-- X86FrameLowering.cpp - X86 Frame Information ----------------------===//
//
//                     The LLVM Compiler Infrastructure
//
// This file is distributed under the University of Illinois Open Source
// License. See LICENSE.TXT for details.
//
//===----------------------------------------------------------------------===//
//
// This file contains the X86 implementation of TargetFrameLowering class.
//
//===----------------------------------------------------------------------===//

#include "X86FrameLowering.h"
#include "X86InstrBuilder.h"
#include "X86InstrInfo.h"
#include "X86MachineFunctionInfo.h"
#include "X86Subtarget.h"
#include "X86TargetMachine.h"
#include "llvm/ADT/SmallSet.h"
#include "llvm/CodeGen/MachineFrameInfo.h"
#include "llvm/CodeGen/MachineFunction.h"
#include "llvm/CodeGen/MachineInstrBuilder.h"
#include "llvm/CodeGen/MachineModuleInfo.h"
#include "llvm/CodeGen/MachineRegisterInfo.h"
#include "llvm/IR/DataLayout.h"
#include "llvm/IR/Function.h"
#include "llvm/MC/MCAsmInfo.h"
#include "llvm/MC/MCSymbol.h"
#include "llvm/Support/CommandLine.h"
#include "llvm/Target/TargetOptions.h"
#include "llvm/Support/Debug.h"
#include <cstdlib>

using namespace llvm;

// FIXME: completely move here.
extern cl::opt<bool> ForceStackAlign;

bool X86FrameLowering::hasReservedCallFrame(const MachineFunction &MF) const {
  return !MF.getFrameInfo()->hasVarSizedObjects() &&
         !MF.getInfo<X86MachineFunctionInfo>()->getHasPushSequences();
}

/// canSimplifyCallFramePseudos - If there is a reserved call frame, the
/// call frame pseudos can be simplified.  Having a FP, as in the default
/// implementation, is not sufficient here since we can't always use it.
/// Use a more nuanced condition.
bool
X86FrameLowering::canSimplifyCallFramePseudos(const MachineFunction &MF) const {
  const X86RegisterInfo *TRI = static_cast<const X86RegisterInfo *>
                               (MF.getSubtarget().getRegisterInfo());
  return hasReservedCallFrame(MF) ||
         (hasFP(MF) && !TRI->needsStackRealignment(MF))
         || TRI->hasBasePointer(MF);
}

// needsFrameIndexResolution - Do we need to perform FI resolution for
// this function. Normally, this is required only when the function
// has any stack objects. However, FI resolution actually has another job,
// not apparent from the title - it resolves callframesetup/destroy 
// that were not simplified earlier.
// So, this is required for x86 functions that have push sequences even
// when there are no stack objects.
bool
X86FrameLowering::needsFrameIndexResolution(const MachineFunction &MF) const {
  return MF.getFrameInfo()->hasStackObjects() ||
         MF.getInfo<X86MachineFunctionInfo>()->getHasPushSequences();
}

/// hasFP - Return true if the specified function should have a dedicated frame
/// pointer register.  This is true if the function has variable sized allocas
/// or if frame pointer elimination is disabled.
bool X86FrameLowering::hasFP(const MachineFunction &MF) const {
  const MachineFrameInfo *MFI = MF.getFrameInfo();
  const MachineModuleInfo &MMI = MF.getMMI();
  const TargetRegisterInfo *RegInfo = MF.getSubtarget().getRegisterInfo();

  return (MF.getTarget().Options.DisableFramePointerElim(MF) ||
          RegInfo->needsStackRealignment(MF) ||
          MFI->hasVarSizedObjects() ||
          MFI->isFrameAddressTaken() || MFI->hasInlineAsmWithSPAdjust() ||
          MF.getInfo<X86MachineFunctionInfo>()->getForceFramePointer() ||
          MMI.callsUnwindInit() || MMI.callsEHReturn() ||
          MFI->hasStackMap() || MFI->hasPatchPoint());
}

static unsigned getSUBriOpcode(unsigned IsLP64, int64_t Imm) {
  if (IsLP64) {
    if (isInt<8>(Imm))
      return X86::SUB64ri8;
    return X86::SUB64ri32;
  } else {
    if (isInt<8>(Imm))
      return X86::SUB32ri8;
    return X86::SUB32ri;
  }
}

static unsigned getADDriOpcode(unsigned IsLP64, int64_t Imm) {
  if (IsLP64) {
    if (isInt<8>(Imm))
      return X86::ADD64ri8;
    return X86::ADD64ri32;
  } else {
    if (isInt<8>(Imm))
      return X86::ADD32ri8;
    return X86::ADD32ri;
  }
}

static unsigned getSUBrrOpcode(unsigned isLP64) {
  return isLP64 ? X86::SUB64rr : X86::SUB32rr;
}

static unsigned getADDrrOpcode(unsigned isLP64) {
  return isLP64 ? X86::ADD64rr : X86::ADD32rr;
}

static unsigned getANDriOpcode(bool IsLP64, int64_t Imm) {
  if (IsLP64) {
    if (isInt<8>(Imm))
      return X86::AND64ri8;
    return X86::AND64ri32;
  }
  if (isInt<8>(Imm))
    return X86::AND32ri8;
  return X86::AND32ri;
}

static unsigned getLEArOpcode(unsigned IsLP64) {
  return IsLP64 ? X86::LEA64r : X86::LEA32r;
}

/// findDeadCallerSavedReg - Return a caller-saved register that isn't live
/// when it reaches the "return" instruction. We can then pop a stack object
/// to this register without worry about clobbering it.
static unsigned findDeadCallerSavedReg(MachineBasicBlock &MBB,
                                       MachineBasicBlock::iterator &MBBI,
                                       const TargetRegisterInfo &TRI,
                                       bool Is64Bit) {
  const MachineFunction *MF = MBB.getParent();
  const Function *F = MF->getFunction();
  if (!F || MF->getMMI().callsEHReturn())
    return 0;

  static const uint16_t CallerSavedRegs32Bit[] = {
    X86::EAX, X86::EDX, X86::ECX, 0
  };

  static const uint16_t CallerSavedRegs64Bit[] = {
    X86::RAX, X86::RDX, X86::RCX, X86::RSI, X86::RDI,
    X86::R8,  X86::R9,  X86::R10, X86::R11, 0
  };

  unsigned Opc = MBBI->getOpcode();
  switch (Opc) {
  default: return 0;
  case X86::RETL:
  case X86::RETQ:
  case X86::RETIL:
  case X86::RETIQ:
  case X86::TCRETURNdi:
  case X86::TCRETURNri:
  case X86::TCRETURNmi:
  case X86::TCRETURNdi64:
  case X86::TCRETURNri64:
  case X86::TCRETURNmi64:
  case X86::EH_RETURN:
  case X86::EH_RETURN64: {
    SmallSet<uint16_t, 8> Uses;
    for (unsigned i = 0, e = MBBI->getNumOperands(); i != e; ++i) {
      MachineOperand &MO = MBBI->getOperand(i);
      if (!MO.isReg() || MO.isDef())
        continue;
      unsigned Reg = MO.getReg();
      if (!Reg)
        continue;
      for (MCRegAliasIterator AI(Reg, &TRI, true); AI.isValid(); ++AI)
        Uses.insert(*AI);
    }

    const uint16_t *CS = Is64Bit ? CallerSavedRegs64Bit : CallerSavedRegs32Bit;
    for (; *CS; ++CS)
      if (!Uses.count(*CS))
        return *CS;
  }
  }

  return 0;
}

static bool isEAXLiveIn(MachineFunction &MF) {
  for (MachineRegisterInfo::livein_iterator II = MF.getRegInfo().livein_begin(),
       EE = MF.getRegInfo().livein_end(); II != EE; ++II) {
    unsigned Reg = II->first;

    if (Reg == X86::RAX || Reg == X86::EAX || Reg == X86::AX ||
        Reg == X86::AH || Reg == X86::AL)
      return true;
  }

  return false;
}

/// emitSPUpdate - Emit a series of instructions to increment / decrement the
/// stack pointer by a constant value.
static
void emitSPUpdate(MachineBasicBlock &MBB, MachineBasicBlock::iterator &MBBI,
                  unsigned StackPtr, int64_t NumBytes,
                  bool Is64BitTarget, bool Is64BitStackPtr, bool UseLEA,
                  const TargetInstrInfo &TII, const TargetRegisterInfo &TRI) {
  bool isSub = NumBytes < 0;
  uint64_t Offset = isSub ? -NumBytes : NumBytes;
  unsigned Opc;
  if (UseLEA)
    Opc = getLEArOpcode(Is64BitStackPtr);
  else
    Opc = isSub
      ? getSUBriOpcode(Is64BitStackPtr, Offset)
      : getADDriOpcode(Is64BitStackPtr, Offset);

  uint64_t Chunk = (1LL << 31) - 1;
  DebugLoc DL = MBB.findDebugLoc(MBBI);

  while (Offset) {
    if (Offset > Chunk) {
      // Rather than emit a long series of instructions for large offsets,
      // load the offset into a register and do one sub/add
      unsigned Reg = 0;

      if (isSub && !isEAXLiveIn(*MBB.getParent()))
        Reg = (unsigned)(Is64BitTarget ? X86::RAX : X86::EAX);
      else
        Reg = findDeadCallerSavedReg(MBB, MBBI, TRI, Is64BitTarget);

      if (Reg) {
        Opc = Is64BitTarget ? X86::MOV64ri : X86::MOV32ri;
        BuildMI(MBB, MBBI, DL, TII.get(Opc), Reg)
          .addImm(Offset);
        Opc = isSub
          ? getSUBrrOpcode(Is64BitTarget)
          : getADDrrOpcode(Is64BitTarget);
        MachineInstr *MI = BuildMI(MBB, MBBI, DL, TII.get(Opc), StackPtr)
          .addReg(StackPtr)
          .addReg(Reg);
        MI->getOperand(3).setIsDead(); // The EFLAGS implicit def is dead.
        Offset = 0;
        continue;
      }
    }

    uint64_t ThisVal = std::min(Offset, Chunk);
    if (ThisVal == (Is64BitTarget ? 8 : 4)) {
      // Use push / pop instead.
      unsigned Reg = isSub
        ? (unsigned)(Is64BitTarget ? X86::RAX : X86::EAX)
        : findDeadCallerSavedReg(MBB, MBBI, TRI, Is64BitTarget);
      if (Reg) {
        Opc = isSub
          ? (Is64BitTarget ? X86::PUSH64r : X86::PUSH32r)
          : (Is64BitTarget ? X86::POP64r  : X86::POP32r);
        MachineInstr *MI = BuildMI(MBB, MBBI, DL, TII.get(Opc))
          .addReg(Reg, getDefRegState(!isSub) | getUndefRegState(isSub));
        if (isSub)
          MI->setFlag(MachineInstr::FrameSetup);
        Offset -= ThisVal;
        continue;
      }
    }

    MachineInstr *MI = nullptr;

    if (UseLEA) {
      MI =  addRegOffset(BuildMI(MBB, MBBI, DL, TII.get(Opc), StackPtr),
                          StackPtr, false, isSub ? -ThisVal : ThisVal);
    } else {
      MI = BuildMI(MBB, MBBI, DL, TII.get(Opc), StackPtr)
            .addReg(StackPtr)
            .addImm(ThisVal);
      MI->getOperand(3).setIsDead(); // The EFLAGS implicit def is dead.
    }

    if (isSub)
      MI->setFlag(MachineInstr::FrameSetup);

    Offset -= ThisVal;
  }
}

/// mergeSPUpdatesUp - Merge two stack-manipulating instructions upper iterator.
static
void mergeSPUpdatesUp(MachineBasicBlock &MBB, MachineBasicBlock::iterator &MBBI,
                      unsigned StackPtr, uint64_t *NumBytes = nullptr) {
  if (MBBI == MBB.begin()) return;

  MachineBasicBlock::iterator PI = std::prev(MBBI);
  unsigned Opc = PI->getOpcode();
  if ((Opc == X86::ADD64ri32 || Opc == X86::ADD64ri8 ||
       Opc == X86::ADD32ri || Opc == X86::ADD32ri8 ||
       Opc == X86::LEA32r || Opc == X86::LEA64_32r) &&
      PI->getOperand(0).getReg() == StackPtr) {
    if (NumBytes)
      *NumBytes += PI->getOperand(2).getImm();
    MBB.erase(PI);
  } else if ((Opc == X86::SUB64ri32 || Opc == X86::SUB64ri8 ||
              Opc == X86::SUB32ri || Opc == X86::SUB32ri8) &&
             PI->getOperand(0).getReg() == StackPtr) {
    if (NumBytes)
      *NumBytes -= PI->getOperand(2).getImm();
    MBB.erase(PI);
  }
}

/// mergeSPUpdates - Checks the instruction before/after the passed
/// instruction. If it is an ADD/SUB/LEA instruction it is deleted argument and
/// the stack adjustment is returned as a positive value for ADD/LEA and a
/// negative for SUB.
static int mergeSPUpdates(MachineBasicBlock &MBB,
                          MachineBasicBlock::iterator &MBBI, unsigned StackPtr,
                          bool doMergeWithPrevious) {
  if ((doMergeWithPrevious && MBBI == MBB.begin()) ||
      (!doMergeWithPrevious && MBBI == MBB.end()))
    return 0;

  MachineBasicBlock::iterator PI = doMergeWithPrevious ? std::prev(MBBI) : MBBI;
  MachineBasicBlock::iterator NI = doMergeWithPrevious ? nullptr
                                                       : std::next(MBBI);
  unsigned Opc = PI->getOpcode();
  int Offset = 0;

  if ((Opc == X86::ADD64ri32 || Opc == X86::ADD64ri8 ||
       Opc == X86::ADD32ri || Opc == X86::ADD32ri8 ||
       Opc == X86::LEA32r || Opc == X86::LEA64_32r) &&
      PI->getOperand(0).getReg() == StackPtr){
    Offset += PI->getOperand(2).getImm();
    MBB.erase(PI);
    if (!doMergeWithPrevious) MBBI = NI;
  } else if ((Opc == X86::SUB64ri32 || Opc == X86::SUB64ri8 ||
              Opc == X86::SUB32ri || Opc == X86::SUB32ri8) &&
             PI->getOperand(0).getReg() == StackPtr) {
    Offset -= PI->getOperand(2).getImm();
    MBB.erase(PI);
    if (!doMergeWithPrevious) MBBI = NI;
  }

  return Offset;
}

void
X86FrameLowering::emitCalleeSavedFrameMoves(MachineBasicBlock &MBB,
                                            MachineBasicBlock::iterator MBBI,
                                            DebugLoc DL) const {
  MachineFunction &MF = *MBB.getParent();
  MachineFrameInfo *MFI = MF.getFrameInfo();
  MachineModuleInfo &MMI = MF.getMMI();
  const MCRegisterInfo *MRI = MMI.getContext().getRegisterInfo();
  const TargetInstrInfo &TII = *MF.getSubtarget().getInstrInfo();

  // Add callee saved registers to move list.
  const std::vector<CalleeSavedInfo> &CSI = MFI->getCalleeSavedInfo();
  if (CSI.empty()) return;

  // Calculate offsets.
  for (std::vector<CalleeSavedInfo>::const_iterator
         I = CSI.begin(), E = CSI.end(); I != E; ++I) {
    int64_t Offset = MFI->getObjectOffset(I->getFrameIdx());
    unsigned Reg = I->getReg();

    unsigned DwarfReg = MRI->getDwarfRegNum(Reg, true);
    unsigned CFIIndex =
        MMI.addFrameInst(MCCFIInstruction::createOffset(nullptr, DwarfReg,
                                                        Offset));
    BuildMI(MBB, MBBI, DL, TII.get(TargetOpcode::CFI_INSTRUCTION))
        .addCFIIndex(CFIIndex);
  }
}

/// usesTheStack - This function checks if any of the users of EFLAGS
/// copies the EFLAGS. We know that the code that lowers COPY of EFLAGS has
/// to use the stack, and if we don't adjust the stack we clobber the first
/// frame index.
/// See X86InstrInfo::copyPhysReg.
static bool usesTheStack(const MachineFunction &MF) {
  const MachineRegisterInfo &MRI = MF.getRegInfo();

  for (MachineRegisterInfo::reg_instr_iterator
       ri = MRI.reg_instr_begin(X86::EFLAGS), re = MRI.reg_instr_end();
       ri != re; ++ri)
    if (ri->isCopy())
      return true;

  return false;
}

MachineInstr *X86FrameLowering::emitStackProbe(MachineFunction &MF,
                                               MachineBasicBlock &MBB,
                                               MachineBasicBlock::iterator MBBI,
                                               DebugLoc DL, bool InProlog) {
  const X86Subtarget &STI = MF.getSubtarget<X86Subtarget>();
  if (STI.isTargetWindowsCoreCLR()) {
    return emitStackProbeInline(MF, MBB, MBBI, DL, InProlog);
  } else {
    return emitStackProbeCall(MF, MBB, MBBI, DL, InProlog);
  }
}

MachineInstr *X86FrameLowering::emitStackProbeInline(
    MachineFunction &MF, MachineBasicBlock &MBB,
    MachineBasicBlock::iterator MBBI, DebugLoc DL, bool InProlog) {
  const X86Subtarget &STI = MF.getSubtarget<X86Subtarget>();
  assert(STI.is64Bit() && "different expansion needed for 32 bit");
  assert(STI.isTargetWindowsCoreCLR() && "custom expansion expects CoreCLR");
  const TargetInstrInfo &TII = *STI.getInstrInfo();
  const BasicBlock *LLVM_BB = MBB.getBasicBlock();

  // RAX contains the number of bytes of desired stack adjustment.
  // The handling here assumes this value has already been updated so as to
  // maintain stack alignment.
  //
  // We need to exit with RSP modified by this amount and execute suitable
  // page touches to notify the OS that we're growing the stack responsibly.
  // All stack probing must be done without modifying RSP.
  //
  // MBB:
  //    SizeReg = RAX;
  //    ZeroReg = 0
  //    CopyReg = RSP
  //    Flags, TestReg = CopyReg - SizeReg
  //    FinalReg = !Flags.Ovf ? TestReg : ZeroReg
  //    LimitReg = gs magic thread env access
  //    if FinalReg >= LimitReg goto ContinueMBB
  // RoundBB:
  //    RoundReg = page address of FinalReg
  // LoopMBB:
  //    LoopReg = PHI(LimitReg,ProbeReg)
  //    ProbeReg = LoopReg - PageSize
  //    [ProbeReg] = 0
  //    if (ProbeReg > RoundReg) goto LoopMBB
  // ContinueMBB:
  //    RSP = RSP - RAX
  //    [rest of original MBB]

  // Set up the new basic blocks
  MachineBasicBlock *RoundMBB = MF.CreateMachineBasicBlock(LLVM_BB);
  MachineBasicBlock *LoopMBB = MF.CreateMachineBasicBlock(LLVM_BB);
  MachineBasicBlock *ContinueMBB = MF.CreateMachineBasicBlock(LLVM_BB);

  MachineFunction::iterator MBBIter = MBB;
  ++MBBIter;

  MF.insert(MBBIter, RoundMBB);
  MF.insert(MBBIter, LoopMBB);
  MF.insert(MBBIter, ContinueMBB);

  // Split MBB and move the tail portion down to ContinueMBB.
  MachineBasicBlock::iterator BeforeMBBI = std::prev(MBBI);
  ContinueMBB->splice(ContinueMBB->begin(), &MBB, MBBI, MBB.end());
  ContinueMBB->transferSuccessorsAndUpdatePHIs(&MBB);

  // Some useful constants
  const int64_t ThreadEnvironmentStackLimit = 0x10;
  const int64_t PageSize = 0x1000;
  const int64_t PageMask = ~(PageSize - 1);
  const int64_t SpAdjust = 16;

  // Registers we need. For the normal case we use virtual
  // registers. For the prolog expansion we use RAX, RCX and RDX.
  MachineRegisterInfo &MRI = MF.getRegInfo();
  const TargetRegisterClass *RegClass = &X86::GR64RegClass;
  const unsigned
      SizeReg = InProlog ? X86::RAX : MRI.createVirtualRegister(RegClass),
      ZeroReg = InProlog ? X86::RCX : MRI.createVirtualRegister(RegClass),
      CopyReg = InProlog ? X86::RDX : MRI.createVirtualRegister(RegClass),
      TestReg = InProlog ? X86::RDX : MRI.createVirtualRegister(RegClass),
      FinalReg = InProlog ? X86::RDX : MRI.createVirtualRegister(RegClass),
      RoundedReg = InProlog ? X86::RDX : MRI.createVirtualRegister(RegClass),
      LimitReg = InProlog ? X86::RCX : MRI.createVirtualRegister(RegClass),
      JoinReg = InProlog ? X86::RCX : MRI.createVirtualRegister(RegClass),
      ProbeReg = InProlog ? X86::RCX : MRI.createVirtualRegister(RegClass);

  // If in the prolog, push RCX and RDX. If not, copy RAX to a virtual reg.
  if (InProlog) {
    BuildMI(&MBB, DL, TII.get(X86::PUSH64r)).addReg(X86::RCX);
    BuildMI(&MBB, DL, TII.get(X86::PUSH64r)).addReg(X86::RDX);
  } else {
    BuildMI(&MBB, DL, TII.get(X86::MOV64rr), SizeReg).addReg(X86::RAX);
  }

  // Add code to MBB to check for overflow and set the new target stack pointer
  // to zero if so.
  BuildMI(&MBB, DL, TII.get(X86::XOR64rr), ZeroReg)
    .addReg(ZeroReg, RegState::Undef)
    .addReg(ZeroReg, RegState::Undef);
  if (InProlog) {
    // Adjust stack for 16 bytes already pushed
    BuildMI(&MBB, DL, TII.get(X86::LEA64r), CopyReg)
        .addReg(X86::RSP)
        .addImm(1)
        .addReg(0)
        .addImm(SpAdjust)
        .addReg(0);
  } else {
    BuildMI(&MBB, DL, TII.get(X86::MOV64rr), CopyReg).addReg(X86::RSP);
  }
  BuildMI(&MBB, DL, TII.get(X86::SUB64rr), TestReg)
    .addReg(CopyReg)
    .addReg(SizeReg);
  BuildMI(&MBB, DL, TII.get(X86::CMOVB64rr), FinalReg)
    .addReg(TestReg)
    .addReg(ZeroReg);

  // FinalReg now holds final stack pointer value, or zero if allocation would
  // overflow. Compare against the current stack limit from the thread
  // environment block.
  BuildMI(&MBB, DL, TII.get(X86::MOV64rm), LimitReg)
    .addReg(0)
    .addImm(1)
    .addReg(0)
    .addImm(ThreadEnvironmentStackLimit)
    .addReg(X86::GS);
  BuildMI(&MBB, DL, TII.get(X86::CMP64rr)).addReg(FinalReg).addReg(LimitReg);
  // Jump if the desired stack pointer is at or above the stack limit.
  BuildMI(&MBB, DL, TII.get(X86::JAE_1)).addMBB(ContinueMBB);

  // Add code to roundMBB to round the final stack pointer to a page boundary.
  BuildMI(RoundMBB, DL, TII.get(X86::AND64ri32), RoundedReg)
    .addReg(FinalReg)
    .addImm(PageMask);
  BuildMI(RoundMBB, DL, TII.get(X86::JMP_1)).addMBB(LoopMBB);

  // LimitReg now holds the current stack limit, RoundedReg page-rounded
  // final RSP value. Add code to loopMBB to decrement LimitReg page-by-page
  // and probe until we reach RoundedReg.
  if (!InProlog) {
    BuildMI(LoopMBB, DL, TII.get(X86::PHI), JoinReg)
        .addReg(LimitReg)
        .addMBB(RoundMBB)
        .addReg(ProbeReg)
        .addMBB(LoopMBB);
  }

  BuildMI(LoopMBB, DL, TII.get(X86::LEA64r), ProbeReg)
    .addReg(JoinReg)
    .addImm(1)
    .addReg(0)
    .addImm(-PageSize)
    .addReg(0);
  // Probe by storing a byte onto the stack.
  BuildMI(LoopMBB, DL, TII.get(X86::MOV8mi))
    .addReg(ProbeReg)
    .addImm(1)
    .addReg(0)
    .addImm(0)
    .addReg(0)
    .addImm(0);
  BuildMI(LoopMBB, DL, TII.get(X86::CMP64rr))
    .addReg(RoundedReg)
    .addReg(ProbeReg);
  BuildMI(LoopMBB, DL, TII.get(X86::JNE_1)).addMBB(LoopMBB);

  MachineBasicBlock::iterator ContinueMBBI = ContinueMBB->getFirstNonPHI();

  // If in prolog, restore RDX and RCX.
  if (InProlog) {
    BuildMI(*ContinueMBB, ContinueMBBI, DL, TII.get(X86::POP64r), X86::RDX);
    BuildMI(*ContinueMBB, ContinueMBBI, DL, TII.get(X86::POP64r), X86::RCX);
  }

  // Now that the probing is done, add code to continueMBB to update
  // the stack pointer for real.
  BuildMI(*ContinueMBB, ContinueMBBI, DL, TII.get(X86::SUB64rr), X86::RSP)
      .addReg(X86::RSP)
      .addReg(SizeReg);

  // Add the control flow edges we need.
  MBB.addSuccessor(ContinueMBB);
  MBB.addSuccessor(RoundMBB);
  RoundMBB->addSuccessor(LoopMBB);
  LoopMBB->addSuccessor(ContinueMBB);
  LoopMBB->addSuccessor(LoopMBB);

  // Mark all the instructions added to the prolog as frame setup.
  if (InProlog) {
    for (++BeforeMBBI; BeforeMBBI != MBB.end(); ++BeforeMBBI) {
      BeforeMBBI->setFlag(MachineInstr::FrameSetup);
    }
    for (MachineBasicBlock::iterator MI = RoundMBB->begin();
         MI != RoundMBB->end(); ++MI) {
      MI->setFlag(MachineInstr::FrameSetup);
    }
    for (MachineBasicBlock::iterator MI = LoopMBB->begin();
         MI != LoopMBB->end(); ++MI) {
      MI->setFlag(MachineInstr::FrameSetup);
    }
    for (MachineBasicBlock::iterator CMBBI = ContinueMBB->begin();
         CMBBI != ContinueMBBI; ++CMBBI) {
      CMBBI->setFlag(MachineInstr::FrameSetup);
    }
  }

  // Possible TODO: physreg liveness for InProlog case.

  return ContinueMBBI;
}

MachineInstr *X86FrameLowering::emitStackProbeCall(
    MachineFunction &MF, MachineBasicBlock &MBB,
    MachineBasicBlock::iterator MBBI, DebugLoc DL, bool InProlog) {
  const X86Subtarget &STI = MF.getSubtarget<X86Subtarget>();
  const TargetInstrInfo &TII = *STI.getInstrInfo();
  bool Is64Bit = STI.is64Bit();
  bool IsLargeCodeModel = MF.getTarget().getCodeModel() == CodeModel::Large;

  unsigned CallOp;
  if (Is64Bit)
    CallOp = IsLargeCodeModel ? X86::CALL64r : X86::CALL64pcrel32;
  else
    CallOp = X86::CALLpcrel32;

  const char *Symbol;
  if (Is64Bit) {
    if (STI.isTargetCygMing()) {
      Symbol = "___chkstk_ms";
    } else {
      Symbol = "__chkstk";
    }
  } else if (STI.isTargetCygMing())
    Symbol = "_alloca";
  else
    Symbol = "_chkstk";

  MachineInstrBuilder CI;
  MachineBasicBlock::iterator ExpansionMBBI = std::prev(MBBI);

  // All current stack probes take AX and SP as input, clobber flags, and
  // preserve all registers. x86_64 probes leave RSP unmodified.
  if (Is64Bit && MF.getTarget().getCodeModel() == CodeModel::Large) {
    // For the large code model, we have to call through a register. Use R11,
    // as it is scratch in all supported calling conventions.
    BuildMI(MBB, MBBI, DL, TII.get(X86::MOV64ri), X86::R11)
        .addExternalSymbol(Symbol);
    CI = BuildMI(MBB, MBBI, DL, TII.get(CallOp)).addReg(X86::R11);
  } else {
    CI = BuildMI(MBB, MBBI, DL, TII.get(CallOp)).addExternalSymbol(Symbol);
  }

  unsigned AX = Is64Bit ? X86::RAX : X86::EAX;
  unsigned SP = Is64Bit ? X86::RSP : X86::ESP;
  CI.addReg(AX, RegState::Implicit)
      .addReg(SP, RegState::Implicit)
      .addReg(AX, RegState::Define | RegState::Implicit)
      .addReg(SP, RegState::Define | RegState::Implicit)
      .addReg(X86::EFLAGS, RegState::Define | RegState::Implicit);

  if (Is64Bit) {
    // MSVC x64's __chkstk and cygwin/mingw's ___chkstk_ms do not adjust %rsp
    // themselves. It also does not clobber %rax so we can reuse it when
    // adjusting %rsp.
    BuildMI(MBB, MBBI, DL, TII.get(X86::SUB64rr), X86::RSP)
        .addReg(X86::RSP)
        .addReg(X86::RAX);
  }

  if (InProlog) {
    // Apply the frame setup flag to all inserted instrs.
    for (++ExpansionMBBI; ExpansionMBBI != MBBI; ++ExpansionMBBI)
      ExpansionMBBI->setFlag(MachineInstr::FrameSetup);
  }

  return MBBI;
}

static unsigned calculateSetFPREG(uint64_t SPAdjust) {
  // Win64 ABI has a less restrictive limitation of 240; 128 works equally well
  // and might require smaller successive adjustments.
  const uint64_t Win64MaxSEHOffset = 128;
  uint64_t SEHFrameOffset = std::min(SPAdjust, Win64MaxSEHOffset);
  // Win64 ABI requires 16-byte alignment for the UWOP_SET_FPREG opcode.
  return SEHFrameOffset & -16;
}

// If we're forcing a stack realignment we can't rely on just the frame
// info, we need to know the ABI stack alignment as well in case we
// have a call out.  Otherwise just make sure we have some alignment - we'll
// go with the minimum SlotSize.
static uint64_t calculateMaxStackAlign(const MachineFunction &MF) {
  const MachineFrameInfo *MFI = MF.getFrameInfo();
  uint64_t MaxAlign = MFI->getMaxAlignment(); // Desired stack alignment.
  const X86Subtarget &STI = MF.getSubtarget<X86Subtarget>();
  const X86RegisterInfo *RegInfo = STI.getRegisterInfo();
  unsigned SlotSize = RegInfo->getSlotSize();
  unsigned StackAlign = STI.getFrameLowering()->getStackAlignment();
  if (ForceStackAlign) {
    if (MFI->hasCalls())
      MaxAlign = (StackAlign > MaxAlign) ? StackAlign : MaxAlign;
    else if (MaxAlign < SlotSize)
      MaxAlign = SlotSize;
  }
  return MaxAlign;
}

/// emitPrologue - Push callee-saved registers onto the stack, which
/// automatically adjust the stack pointer. Adjust the stack pointer to allocate
/// space for local variables. Also emit labels used by the exception handler to
/// generate the exception handling frames.

/*
  Here's a gist of what gets emitted:

  ; Establish frame pointer, if needed
  [if needs FP]
      push  %rbp
      .cfi_def_cfa_offset 16
      .cfi_offset %rbp, -16
      .seh_pushreg %rpb
      mov  %rsp, %rbp
      .cfi_def_cfa_register %rbp

  ; Spill general-purpose registers
  [for all callee-saved GPRs]
      pushq %<reg>
      [if not needs FP]
         .cfi_def_cfa_offset (offset from RETADDR)
      .seh_pushreg %<reg>

  ; If the required stack alignment > default stack alignment
  ; rsp needs to be re-aligned.  This creates a "re-alignment gap"
  ; of unknown size in the stack frame.
  [if stack needs re-alignment]
      and  $MASK, %rsp

  ; Allocate space for locals
  [if target is Windows and allocated space > 4096 bytes]
      ; Windows needs special care for allocations larger
      ; than one page.
      mov $NNN, %rax
      call ___chkstk_ms/___chkstk
      sub  %rax, %rsp
  [else]
      sub  $NNN, %rsp

  [if needs FP]
      .seh_stackalloc (size of XMM spill slots)
      .seh_setframe %rbp, SEHFrameOffset ; = size of all spill slots
  [else]
      .seh_stackalloc NNN

  ; Spill XMMs
  ; Note, that while only Windows 64 ABI specifies XMMs as callee-preserved,
  ; they may get spilled on any platform, if the current function
  ; calls @llvm.eh.unwind.init
  [if needs FP]
      [for all callee-saved XMM registers]
          movaps  %<xmm reg>, -MMM(%rbp)
      [for all callee-saved XMM registers]
          .seh_savexmm %<xmm reg>, (-MMM + SEHFrameOffset)
              ; i.e. the offset relative to (%rbp - SEHFrameOffset)
  [else]
      [for all callee-saved XMM registers]
          movaps  %<xmm reg>, KKK(%rsp)
      [for all callee-saved XMM registers]
          .seh_savexmm %<xmm reg>, KKK

  .seh_endprologue

  [if needs base pointer]
      mov  %rsp, %rbx
      [if needs to restore base pointer]
          mov %rsp, -MMM(%rbp)

  ; Emit CFI info
  [if needs FP]
      [for all callee-saved registers]
          .cfi_offset %<reg>, (offset from %rbp)
  [else]
       .cfi_def_cfa_offset (offset from RETADDR)
      [for all callee-saved registers]
          .cfi_offset %<reg>, (offset from %rsp)

  Notes:
  - .seh directives are emitted only for Windows 64 ABI
  - .cfi directives are emitted for all other ABIs
  - for 32-bit code, substitute %e?? registers for %r??
*/

<<<<<<< HEAD
void X86FrameLowering::emitPrologue(MachineFunction &MF) const {
  MachineBasicBlock *MBB = &MF.front(); // Prologue goes in entry BB.
  MachineBasicBlock::iterator MBBI = MBB->begin();
=======
void X86FrameLowering::emitPrologue(MachineFunction &MF,
                                    MachineBasicBlock &MBB) const {
  assert(&MF.front() == &MBB && "Shrink-wrapping not yet supported");
  MachineBasicBlock::iterator MBBI = MBB.begin();
>>>>>>> 52a759a2
  MachineFrameInfo *MFI = MF.getFrameInfo();
  const Function *Fn = MF.getFunction();
  const X86Subtarget &STI = MF.getSubtarget<X86Subtarget>();
  const X86RegisterInfo *RegInfo = STI.getRegisterInfo();
  const TargetInstrInfo &TII = *STI.getInstrInfo();
  MachineModuleInfo &MMI = MF.getMMI();
  X86MachineFunctionInfo *X86FI = MF.getInfo<X86MachineFunctionInfo>();
  uint64_t MaxAlign = calculateMaxStackAlign(MF); // Desired stack alignment.
  uint64_t StackSize = MFI->getStackSize();    // Number of bytes to allocate.
  bool HasFP = hasFP(MF);
  bool Is64Bit = STI.is64Bit();
  // standard x86_64 and NaCl use 64-bit frame/stack pointers, x32 - 32-bit.
  const bool Uses64BitFramePtr = STI.isTarget64BitLP64() || STI.isTargetNaCl64();
  bool IsWin64 = STI.isCallingConvWin64(Fn->getCallingConv());
  // Not necessarily synonymous with IsWin64.
  bool IsWinEH = MF.getTarget().getMCAsmInfo()->usesWindowsCFI();
  bool NeedsWinEH = IsWinEH && Fn->needsUnwindTableEntry();
  bool NeedsDwarfCFI =
      !IsWinEH && (MMI.hasDebugInfo() || Fn->needsUnwindTableEntry());
  bool UseLEA = STI.useLeaForSP();
  unsigned SlotSize = RegInfo->getSlotSize();
  unsigned FramePtr = RegInfo->getFrameRegister(MF);
  const unsigned MachineFramePtr =
      STI.isTarget64BitILP32()
          ? getX86SubSuperRegister(FramePtr, MVT::i64, false)
          : FramePtr;
  unsigned StackPtr = RegInfo->getStackRegister();
  unsigned BasePtr = RegInfo->getBaseRegister();
  DebugLoc DL;

  // Add RETADDR move area to callee saved frame size.
  int TailCallReturnAddrDelta = X86FI->getTCReturnAddrDelta();
  if (TailCallReturnAddrDelta && IsWinEH)
    report_fatal_error("Can't handle guaranteed tail call under win64 yet");

  if (TailCallReturnAddrDelta < 0)
    X86FI->setCalleeSavedFrameSize(
      X86FI->getCalleeSavedFrameSize() - TailCallReturnAddrDelta);

  bool UseStackProbe = (STI.isOSWindows() && !STI.isTargetMachO());

  // The default stack probe size is 4096 if the function has no stackprobesize
  // attribute.
  unsigned StackProbeSize = 4096;
  if (Fn->hasFnAttribute("stack-probe-size"))
    Fn->getFnAttribute("stack-probe-size")
        .getValueAsString()
        .getAsInteger(0, StackProbeSize);

  // If this is x86-64 and the Red Zone is not disabled, if we are a leaf
  // function, and use up to 128 bytes of stack space, don't have a frame
  // pointer, calls, or dynamic alloca then we do not need to adjust the
  // stack pointer (we fit in the Red Zone). We also check that we don't
  // push and pop from the stack.
  if (Is64Bit && !Fn->hasFnAttribute(Attribute::NoRedZone) &&
      !RegInfo->needsStackRealignment(MF) &&
      !MFI->hasVarSizedObjects() && // No dynamic alloca.
      !MFI->adjustsStack() &&       // No calls.
      !IsWin64 &&                   // Win64 has no Red Zone
      !usesTheStack(MF) &&          // Don't push and pop.
      !MF.shouldSplitStack()) {     // Regular stack
    uint64_t MinSize = X86FI->getCalleeSavedFrameSize();
    if (HasFP) MinSize += SlotSize;
    StackSize = std::max(MinSize, StackSize > 128 ? StackSize - 128 : 0);
    MFI->setStackSize(StackSize);
  }

  // Insert stack pointer adjustment for later moving of return addr.  Only
  // applies to tail call optimized functions where the callee argument stack
  // size is bigger than the callers.
  if (TailCallReturnAddrDelta < 0) {
    MachineInstr *MI =
      BuildMI(*MBB, MBBI, DL,
              TII.get(getSUBriOpcode(Uses64BitFramePtr, -TailCallReturnAddrDelta)),
              StackPtr)
        .addReg(StackPtr)
        .addImm(-TailCallReturnAddrDelta)
        .setMIFlag(MachineInstr::FrameSetup);
    MI->getOperand(3).setIsDead(); // The EFLAGS implicit def is dead.
  }

  // Mapping for machine moves:
  //
  //   DST: VirtualFP AND
  //        SRC: VirtualFP              => DW_CFA_def_cfa_offset
  //        ELSE                        => DW_CFA_def_cfa
  //
  //   SRC: VirtualFP AND
  //        DST: Register               => DW_CFA_def_cfa_register
  //
  //   ELSE
  //        OFFSET < 0                  => DW_CFA_offset_extended_sf
  //        REG < 64                    => DW_CFA_offset + Reg
  //        ELSE                        => DW_CFA_offset_extended

  uint64_t NumBytes = 0;
  int stackGrowth = -SlotSize;

  if (HasFP) {
    // Calculate required stack adjustment.
    uint64_t FrameSize = StackSize - SlotSize;
    // If required, include space for extra hidden slot for stashing base pointer.
    if (X86FI->getRestoreBasePointer())
      FrameSize += SlotSize;

    NumBytes = FrameSize - X86FI->getCalleeSavedFrameSize();

    // Callee-saved registers are pushed on stack before the stack is realigned.
    if (RegInfo->needsStackRealignment(MF) && !IsWinEH)
      NumBytes = RoundUpToAlignment(NumBytes, MaxAlign);

    // Get the offset of the stack slot for the EBP register, which is
    // guaranteed to be the last slot by processFunctionBeforeFrameFinalized.
    // Update the frame offset adjustment.
    MFI->setOffsetAdjustment(-NumBytes);

    // Save EBP/RBP into the appropriate stack slot.
    BuildMI(*MBB, MBBI, DL, TII.get(Is64Bit ? X86::PUSH64r : X86::PUSH32r))
      .addReg(MachineFramePtr, RegState::Kill)
      .setMIFlag(MachineInstr::FrameSetup);

    if (NeedsDwarfCFI) {
      // Mark the place where EBP/RBP was saved.
      // Define the current CFA rule to use the provided offset.
      assert(StackSize);
      unsigned CFIIndex = MMI.addFrameInst(
          MCCFIInstruction::createDefCfaOffset(nullptr, 2 * stackGrowth));
      BuildMI(*MBB, MBBI, DL, TII.get(TargetOpcode::CFI_INSTRUCTION))
          .addCFIIndex(CFIIndex);

      // Change the rule for the FramePtr to be an "offset" rule.
      unsigned DwarfFramePtr = RegInfo->getDwarfRegNum(MachineFramePtr, true);
      CFIIndex = MMI.addFrameInst(
          MCCFIInstruction::createOffset(nullptr,
                                         DwarfFramePtr, 2 * stackGrowth));
      BuildMI(*MBB, MBBI, DL, TII.get(TargetOpcode::CFI_INSTRUCTION))
          .addCFIIndex(CFIIndex);
    }

    if (NeedsWinEH) {
      BuildMI(*MBB, MBBI, DL, TII.get(X86::SEH_PushReg))
          .addImm(FramePtr)
          .setMIFlag(MachineInstr::FrameSetup);
    }

    if (!IsWinEH) {
      // Update EBP with the new base value.
      BuildMI(*MBB, MBBI, DL,
              TII.get(Uses64BitFramePtr ? X86::MOV64rr : X86::MOV32rr),
              FramePtr)
          .addReg(StackPtr)
          .setMIFlag(MachineInstr::FrameSetup);
    }

    if (NeedsDwarfCFI) {
      // Mark effective beginning of when frame pointer becomes valid.
      // Define the current CFA to use the EBP/RBP register.
      unsigned DwarfFramePtr = RegInfo->getDwarfRegNum(MachineFramePtr, true);
      unsigned CFIIndex = MMI.addFrameInst(
          MCCFIInstruction::createDefCfaRegister(nullptr, DwarfFramePtr));
      BuildMI(*MBB, MBBI, DL, TII.get(TargetOpcode::CFI_INSTRUCTION))
          .addCFIIndex(CFIIndex);
    }

    // Mark the FramePtr as live-in in every block.
    for (MachineFunction::iterator I = MF.begin(), E = MF.end(); I != E; ++I)
      I->addLiveIn(MachineFramePtr);
  } else {
    NumBytes = StackSize - X86FI->getCalleeSavedFrameSize();
  }

  // Skip the callee-saved push instructions.
  bool PushedRegs = false;
  int StackOffset = 2 * stackGrowth;

  while (MBBI != MBB->end() &&
         (MBBI->getOpcode() == X86::PUSH32r ||
          MBBI->getOpcode() == X86::PUSH64r)) {
    PushedRegs = true;
    unsigned Reg = MBBI->getOperand(0).getReg();
    ++MBBI;

    if (!HasFP && NeedsDwarfCFI) {
      // Mark callee-saved push instruction.
      // Define the current CFA rule to use the provided offset.
      assert(StackSize);
      unsigned CFIIndex = MMI.addFrameInst(
          MCCFIInstruction::createDefCfaOffset(nullptr, StackOffset));
      BuildMI(*MBB, MBBI, DL, TII.get(TargetOpcode::CFI_INSTRUCTION))
          .addCFIIndex(CFIIndex);
      StackOffset += stackGrowth;
    }

    if (NeedsWinEH) {
      BuildMI(*MBB, MBBI, DL, TII.get(X86::SEH_PushReg)).addImm(Reg).setMIFlag(
          MachineInstr::FrameSetup);
    }
  }

  // Realign stack after we pushed callee-saved registers (so that we'll be
  // able to calculate their offsets from the frame pointer).
  // Don't do this for Win64, it needs to realign the stack after the prologue.
  if (!IsWinEH && RegInfo->needsStackRealignment(MF)) {
    assert(HasFP && "There should be a frame pointer if stack is realigned.");
    uint64_t Val = -MaxAlign;
    MachineInstr *MI =
        BuildMI(*MBB, MBBI, DL, TII.get(getANDriOpcode(Uses64BitFramePtr, Val)),
                StackPtr)
            .addReg(StackPtr)
            .addImm(Val)
            .setMIFlag(MachineInstr::FrameSetup);

    // The EFLAGS implicit def is dead.
    MI->getOperand(3).setIsDead();
  }

  // If there is an SUB32ri of ESP immediately before this instruction, merge
  // the two. This can be the case when tail call elimination is enabled and
  // the callee has more arguments then the caller.
  NumBytes -= mergeSPUpdates(*MBB, MBBI, StackPtr, true);

  // Adjust stack pointer: ESP -= numbytes.

  // Windows and cygwin/mingw require a prologue helper routine when allocating
  // more than 4K bytes on the stack.  Windows uses __chkstk and cygwin/mingw
  // uses __alloca.  __alloca and the 32-bit version of __chkstk will probe the
  // stack and adjust the stack pointer in one go.  The 64-bit version of
  // __chkstk is only responsible for probing the stack.  The 64-bit prologue is
  // responsible for adjusting the stack pointer.  Touching the stack at 4K
  // increments is necessary to ensure that the guard pages used by the OS
  // virtual memory manager are allocated in correct sequence.
  uint64_t AlignedNumBytes = NumBytes;
  if (IsWinEH && RegInfo->needsStackRealignment(MF))
    AlignedNumBytes = RoundUpToAlignment(AlignedNumBytes, MaxAlign);
  if (AlignedNumBytes >= StackProbeSize && UseStackProbe) {
    // Check whether EAX is livein for this function.
    bool isEAXAlive = isEAXLiveIn(MF);

    if (isEAXAlive) {
      // Sanity check that EAX is not livein for this function.
      // It should not be, so throw an assert.
      assert(!Is64Bit && "EAX is livein in x64 case!");

      // Save EAX
      BuildMI(*MBB, MBBI, DL, TII.get(X86::PUSH32r))
        .addReg(X86::EAX, RegState::Kill)
        .setMIFlag(MachineInstr::FrameSetup);
    }

    if (Is64Bit) {
      // Handle the 64-bit Windows ABI case where we need to call __chkstk.
      // Function prologue is responsible for adjusting the stack pointer.
      if (isUInt<32>(NumBytes)) {
        BuildMI(*MBB, MBBI, DL, TII.get(X86::MOV32ri), X86::EAX)
            .addImm(NumBytes)
            .setMIFlag(MachineInstr::FrameSetup);
      } else if (isInt<32>(NumBytes)) {
        BuildMI(*MBB, MBBI, DL, TII.get(X86::MOV64ri32), X86::RAX)
            .addImm(NumBytes)
            .setMIFlag(MachineInstr::FrameSetup);
      } else {
        BuildMI(*MBB, MBBI, DL, TII.get(X86::MOV64ri), X86::RAX)
            .addImm(NumBytes)
            .setMIFlag(MachineInstr::FrameSetup);
      }
    } else {
      // Allocate NumBytes-4 bytes on stack in case of isEAXAlive.
      // We'll also use 4 already allocated bytes for EAX.
      BuildMI(*MBB, MBBI, DL, TII.get(X86::MOV32ri), X86::EAX)
        .addImm(isEAXAlive ? NumBytes - 4 : NumBytes)
        .setMIFlag(MachineInstr::FrameSetup);
    }

    // Call __chkstk, __chkstk_ms, __alloca, or expand inline.
    MachineInstr *NextInstr = emitStackProbe(MF, *MBB, MBBI, DL, true);
    MBBI = NextInstr;
    MBB = NextInstr->getParent();

    if (isEAXAlive) {
      // Restore EAX
      MachineInstr *MI = addRegOffset(BuildMI(MF, DL, TII.get(X86::MOV32rm),
                                              X86::EAX),
                                      StackPtr, false, NumBytes - 4);
      MI->setFlag(MachineInstr::FrameSetup);
      MBB->insert(MBBI, MI);
    }
  } else if (NumBytes) {
    emitSPUpdate(*MBB, MBBI, StackPtr, -(int64_t)NumBytes, Is64Bit, Uses64BitFramePtr,
                 UseLEA, TII, *RegInfo);
  }

  if (NeedsWinEH && NumBytes)
    BuildMI(*MBB, MBBI, DL, TII.get(X86::SEH_StackAlloc))
        .addImm(NumBytes)
        .setMIFlag(MachineInstr::FrameSetup);

  int SEHFrameOffset = 0;
  if (IsWinEH && HasFP) {
    SEHFrameOffset = calculateSetFPREG(NumBytes);
    if (SEHFrameOffset)
      addRegOffset(BuildMI(*MBB, MBBI, DL, TII.get(X86::LEA64r), FramePtr),
                   StackPtr, false, SEHFrameOffset);
    else
      BuildMI(*MBB, MBBI, DL, TII.get(X86::MOV64rr), FramePtr).addReg(StackPtr);

    if (NeedsWinEH)
      BuildMI(*MBB, MBBI, DL, TII.get(X86::SEH_SetFrame))
          .addImm(FramePtr)
          .addImm(SEHFrameOffset)
          .setMIFlag(MachineInstr::FrameSetup);
  }

  while (MBBI != MBB->end() && MBBI->getFlag(MachineInstr::FrameSetup)) {
    const MachineInstr *FrameInstr = &*MBBI;
    ++MBBI;

    if (NeedsWinEH) {
      int FI;
      if (unsigned Reg = TII.isStoreToStackSlot(FrameInstr, FI)) {
        if (X86::FR64RegClass.contains(Reg)) {
          int Offset = getFrameIndexOffset(MF, FI);
          Offset += SEHFrameOffset;

          BuildMI(*MBB, MBBI, DL, TII.get(X86::SEH_SaveXMM))
              .addImm(Reg)
              .addImm(Offset)
              .setMIFlag(MachineInstr::FrameSetup);
        }
      }
    }
  }

  if (NeedsWinEH)
    BuildMI(*MBB, MBBI, DL, TII.get(X86::SEH_EndPrologue))
        .setMIFlag(MachineInstr::FrameSetup);

  // Realign stack after we spilled callee-saved registers (so that we'll be
  // able to calculate their offsets from the frame pointer).
  // Win64 requires aligning the stack after the prologue.
  if (IsWinEH && RegInfo->needsStackRealignment(MF)) {
    assert(HasFP && "There should be a frame pointer if stack is realigned.");
    uint64_t Val = -MaxAlign;
    MachineInstr *MI =
        BuildMI(*MBB, MBBI, DL, TII.get(getANDriOpcode(Uses64BitFramePtr, Val)),
                StackPtr)
            .addReg(StackPtr)
            .addImm(Val)
            .setMIFlag(MachineInstr::FrameSetup);

    // The EFLAGS implicit def is dead.
    MI->getOperand(3).setIsDead();
  }

  // If we need a base pointer, set it up here. It's whatever the value
  // of the stack pointer is at this point. Any variable size objects
  // will be allocated after this, so we can still use the base pointer
  // to reference locals.
  if (RegInfo->hasBasePointer(MF)) {
    // Update the base pointer with the current stack pointer.
    unsigned Opc = Uses64BitFramePtr ? X86::MOV64rr : X86::MOV32rr;
    BuildMI(*MBB, MBBI, DL, TII.get(Opc), BasePtr)
      .addReg(StackPtr)
      .setMIFlag(MachineInstr::FrameSetup);
    if (X86FI->getRestoreBasePointer()) {
      // Stash value of base pointer.  Saving RSP instead of EBP shortens dependence chain.
      unsigned Opm = Uses64BitFramePtr ? X86::MOV64mr : X86::MOV32mr;
      addRegOffset(BuildMI(*MBB, MBBI, DL, TII.get(Opm)),
                   FramePtr, true, X86FI->getRestoreBasePointerOffset())
        .addReg(StackPtr)
        .setMIFlag(MachineInstr::FrameSetup);
    }
  }

  if (((!HasFP && NumBytes) || PushedRegs) && NeedsDwarfCFI) {
    // Mark end of stack pointer adjustment.
    if (!HasFP && NumBytes) {
      // Define the current CFA rule to use the provided offset.
      assert(StackSize);
      unsigned CFIIndex = MMI.addFrameInst(
          MCCFIInstruction::createDefCfaOffset(nullptr,
                                               -StackSize + stackGrowth));

      BuildMI(*MBB, MBBI, DL, TII.get(TargetOpcode::CFI_INSTRUCTION))
          .addCFIIndex(CFIIndex);
    }

    // Emit DWARF info specifying the offsets of the callee-saved registers.
    if (PushedRegs)
      emitCalleeSavedFrameMoves(*MBB, MBBI, DL);
  }
}

void X86FrameLowering::emitEpilogue(MachineFunction &MF,
                                    MachineBasicBlock &MBB) const {
  const MachineFrameInfo *MFI = MF.getFrameInfo();
  X86MachineFunctionInfo *X86FI = MF.getInfo<X86MachineFunctionInfo>();
  const X86Subtarget &STI = MF.getSubtarget<X86Subtarget>();
  const X86RegisterInfo *RegInfo = STI.getRegisterInfo();
  const TargetInstrInfo &TII = *STI.getInstrInfo();
  MachineBasicBlock::iterator MBBI = MBB.getLastNonDebugInstr();
  assert(MBBI != MBB.end() && "Returning block has no instructions");
  unsigned RetOpcode = MBBI->getOpcode();
  DebugLoc DL = MBBI->getDebugLoc();
  bool Is64Bit = STI.is64Bit();
  // standard x86_64 and NaCl use 64-bit frame/stack pointers, x32 - 32-bit.
  const bool Uses64BitFramePtr = STI.isTarget64BitLP64() || STI.isTargetNaCl64();
  bool HasFP = hasFP(MF);
  const bool Is64BitILP32 = STI.isTarget64BitILP32();
  unsigned SlotSize = RegInfo->getSlotSize();
  unsigned FramePtr = RegInfo->getFrameRegister(MF);
  unsigned MachineFramePtr =
      Is64BitILP32 ? getX86SubSuperRegister(FramePtr, MVT::i64, false)
                   : FramePtr;
  unsigned StackPtr = RegInfo->getStackRegister();

  bool IsWinEH = MF.getTarget().getMCAsmInfo()->usesWindowsCFI();
  bool NeedsWinEH = IsWinEH && MF.getFunction()->needsUnwindTableEntry();
  bool UseLEAForSP = false;

  // We can't use LEA instructions for adjusting the stack pointer if this is a
  // leaf function in the Win64 ABI.  Only ADD instructions may be used to
  // deallocate the stack.
  if (STI.useLeaForSP()) {
    if (!IsWinEH) {
      // We *aren't* using the Win64 ABI which means we are free to use LEA.
      UseLEAForSP = true;
    } else if (HasFP) {
      // We *have* a frame pointer which means we are permitted to use LEA.
      UseLEAForSP = true;
    }
  }

  switch (RetOpcode) {
  default:
    llvm_unreachable("Can only insert epilogue into returning blocks");
  case X86::RETQ:
  case X86::RETL:
  case X86::RETIL:
  case X86::RETIQ:
  case X86::TCRETURNdi:
  case X86::TCRETURNri:
  case X86::TCRETURNmi:
  case X86::TCRETURNdi64:
  case X86::TCRETURNri64:
  case X86::TCRETURNmi64:
  case X86::EH_RETURN:
  case X86::EH_RETURN64:
    break;  // These are ok
  }

  // Get the number of bytes to allocate from the FrameInfo.
  uint64_t StackSize = MFI->getStackSize();
  uint64_t MaxAlign = calculateMaxStackAlign(MF);
  unsigned CSSize = X86FI->getCalleeSavedFrameSize();
  uint64_t NumBytes = 0;

  if (hasFP(MF)) {
    // Calculate required stack adjustment.
    uint64_t FrameSize = StackSize - SlotSize;
    NumBytes = FrameSize - CSSize;

    // Callee-saved registers were pushed on stack before the stack was
    // realigned.
    if (RegInfo->needsStackRealignment(MF) && !IsWinEH)
      NumBytes = RoundUpToAlignment(FrameSize, MaxAlign);

    // Pop EBP.
    BuildMI(MBB, MBBI, DL,
            TII.get(Is64Bit ? X86::POP64r : X86::POP32r), MachineFramePtr);
  } else {
    NumBytes = StackSize - CSSize;
  }
  uint64_t SEHStackAllocAmt = NumBytes;

  // Skip the callee-saved pop instructions.
  while (MBBI != MBB.begin()) {
    MachineBasicBlock::iterator PI = std::prev(MBBI);
    unsigned Opc = PI->getOpcode();

    if (Opc != X86::POP32r && Opc != X86::POP64r && Opc != X86::DBG_VALUE &&
        !PI->isTerminator())
      break;

    --MBBI;
  }
  MachineBasicBlock::iterator FirstCSPop = MBBI;

  DL = MBBI->getDebugLoc();

  // If there is an ADD32ri or SUB32ri of ESP immediately before this
  // instruction, merge the two instructions.
  if (NumBytes || MFI->hasVarSizedObjects())
    mergeSPUpdatesUp(MBB, MBBI, StackPtr, &NumBytes);

  // If dynamic alloca is used, then reset esp to point to the last callee-saved
  // slot before popping them off! Same applies for the case, when stack was
  // realigned.
  if (RegInfo->needsStackRealignment(MF) || MFI->hasVarSizedObjects()) {
    if (RegInfo->needsStackRealignment(MF))
      MBBI = FirstCSPop;
    unsigned SEHFrameOffset = calculateSetFPREG(SEHStackAllocAmt);
    uint64_t LEAAmount = IsWinEH ? SEHStackAllocAmt - SEHFrameOffset : -CSSize;

    // There are only two legal forms of epilogue:
    // - add SEHAllocationSize, %rsp
    // - lea SEHAllocationSize(%FramePtr), %rsp
    //
    // 'mov %FramePtr, %rsp' will not be recognized as an epilogue sequence.
    // However, we may use this sequence if we have a frame pointer because the
    // effects of the prologue can safely be undone.
    if (LEAAmount != 0) {
      unsigned Opc = getLEArOpcode(Uses64BitFramePtr);
      addRegOffset(BuildMI(MBB, MBBI, DL, TII.get(Opc), StackPtr),
                   FramePtr, false, LEAAmount);
      --MBBI;
    } else {
      unsigned Opc = (Uses64BitFramePtr ? X86::MOV64rr : X86::MOV32rr);
      BuildMI(MBB, MBBI, DL, TII.get(Opc), StackPtr)
        .addReg(FramePtr);
      --MBBI;
    }
  } else if (NumBytes) {
    // Adjust stack pointer back: ESP += numbytes.
    emitSPUpdate(MBB, MBBI, StackPtr, NumBytes, Is64Bit, Uses64BitFramePtr,
                 UseLEAForSP, TII, *RegInfo);
    --MBBI;
  }

  // Windows unwinder will not invoke function's exception handler if IP is
  // either in prologue or in epilogue.  This behavior causes a problem when a
  // call immediately precedes an epilogue, because the return address points
  // into the epilogue.  To cope with that, we insert an epilogue marker here,
  // then replace it with a 'nop' if it ends up immediately after a CALL in the
  // final emitted code.
  if (NeedsWinEH)
    BuildMI(MBB, MBBI, DL, TII.get(X86::SEH_Epilogue));

  // We're returning from function via eh_return.
  if (RetOpcode == X86::EH_RETURN || RetOpcode == X86::EH_RETURN64) {
    MBBI = MBB.getLastNonDebugInstr();
    MachineOperand &DestAddr  = MBBI->getOperand(0);
    assert(DestAddr.isReg() && "Offset should be in register!");
    BuildMI(MBB, MBBI, DL,
            TII.get(Uses64BitFramePtr ? X86::MOV64rr : X86::MOV32rr),
            StackPtr).addReg(DestAddr.getReg());
  } else if (RetOpcode == X86::TCRETURNri || RetOpcode == X86::TCRETURNdi ||
             RetOpcode == X86::TCRETURNmi ||
             RetOpcode == X86::TCRETURNri64 || RetOpcode == X86::TCRETURNdi64 ||
             RetOpcode == X86::TCRETURNmi64) {
    bool isMem = RetOpcode == X86::TCRETURNmi || RetOpcode == X86::TCRETURNmi64;
    // Tail call return: adjust the stack pointer and jump to callee.
    MBBI = MBB.getLastNonDebugInstr();
    MachineOperand &JumpTarget = MBBI->getOperand(0);
    MachineOperand &StackAdjust = MBBI->getOperand(isMem ? 5 : 1);
    assert(StackAdjust.isImm() && "Expecting immediate value.");

    // Adjust stack pointer.
    int StackAdj = StackAdjust.getImm();
    int MaxTCDelta = X86FI->getTCReturnAddrDelta();
    int Offset = 0;
    assert(MaxTCDelta <= 0 && "MaxTCDelta should never be positive");

    // Incoporate the retaddr area.
    Offset = StackAdj-MaxTCDelta;
    assert(Offset >= 0 && "Offset should never be negative");

    if (Offset) {
      // Check for possible merge with preceding ADD instruction.
      Offset += mergeSPUpdates(MBB, MBBI, StackPtr, true);
      emitSPUpdate(MBB, MBBI, StackPtr, Offset, Is64Bit, Uses64BitFramePtr,
                   UseLEAForSP, TII, *RegInfo);
    }

    // Jump to label or value in register.
    bool IsWin64 = STI.isTargetWin64();
    if (RetOpcode == X86::TCRETURNdi || RetOpcode == X86::TCRETURNdi64) {
      unsigned Op = (RetOpcode == X86::TCRETURNdi)
                        ? X86::TAILJMPd
                        : (IsWin64 ? X86::TAILJMPd64_REX : X86::TAILJMPd64);
      MachineInstrBuilder MIB = BuildMI(MBB, MBBI, DL, TII.get(Op));
      if (JumpTarget.isGlobal())
        MIB.addGlobalAddress(JumpTarget.getGlobal(), JumpTarget.getOffset(),
                             JumpTarget.getTargetFlags());
      else {
        assert(JumpTarget.isSymbol());
        MIB.addExternalSymbol(JumpTarget.getSymbolName(),
                              JumpTarget.getTargetFlags());
      }
    } else if (RetOpcode == X86::TCRETURNmi || RetOpcode == X86::TCRETURNmi64) {
      unsigned Op = (RetOpcode == X86::TCRETURNmi)
                        ? X86::TAILJMPm
                        : (IsWin64 ? X86::TAILJMPm64_REX : X86::TAILJMPm64);
      MachineInstrBuilder MIB = BuildMI(MBB, MBBI, DL, TII.get(Op));
      for (unsigned i = 0; i != 5; ++i)
        MIB.addOperand(MBBI->getOperand(i));
    } else if (RetOpcode == X86::TCRETURNri64) {
      BuildMI(MBB, MBBI, DL,
              TII.get(IsWin64 ? X86::TAILJMPr64_REX : X86::TAILJMPr64))
          .addReg(JumpTarget.getReg(), RegState::Kill);
    } else {
      BuildMI(MBB, MBBI, DL, TII.get(X86::TAILJMPr)).
        addReg(JumpTarget.getReg(), RegState::Kill);
    }

    MachineInstr *NewMI = std::prev(MBBI);
    NewMI->copyImplicitOps(MF, MBBI);

    // Delete the pseudo instruction TCRETURN.
    MBB.erase(MBBI);
  } else if ((RetOpcode == X86::RETQ || RetOpcode == X86::RETL ||
              RetOpcode == X86::RETIQ || RetOpcode == X86::RETIL) &&
             (X86FI->getTCReturnAddrDelta() < 0)) {
    // Add the return addr area delta back since we are not tail calling.
    int delta = -1*X86FI->getTCReturnAddrDelta();
    MBBI = MBB.getLastNonDebugInstr();

    // Check for possible merge with preceding ADD instruction.
    delta += mergeSPUpdates(MBB, MBBI, StackPtr, true);
    emitSPUpdate(MBB, MBBI, StackPtr, delta, Is64Bit, Uses64BitFramePtr,
                 UseLEAForSP, TII, *RegInfo);
  }
}

int X86FrameLowering::getFrameIndexOffset(const MachineFunction &MF,
                                          int FI) const {
  const X86RegisterInfo *RegInfo =
      MF.getSubtarget<X86Subtarget>().getRegisterInfo();
  const MachineFrameInfo *MFI = MF.getFrameInfo();
  // Offset will hold the offset from the stack pointer at function entry to the
  // object.
  // We need to factor in additional offsets applied during the prologue to the
  // frame, base, and stack pointer depending on which is used.
  int Offset = MFI->getObjectOffset(FI) - getOffsetOfLocalArea();
  const X86MachineFunctionInfo *X86FI = MF.getInfo<X86MachineFunctionInfo>();
  unsigned CSSize = X86FI->getCalleeSavedFrameSize();
  uint64_t StackSize = MFI->getStackSize();
  unsigned SlotSize = RegInfo->getSlotSize();
  bool HasFP = hasFP(MF);
  bool IsWinEH = MF.getTarget().getMCAsmInfo()->usesWindowsCFI();
  int64_t FPDelta = 0;

  if (IsWinEH) {
    assert(!MFI->hasCalls() || (StackSize % 16) == 8);

    // Calculate required stack adjustment.
    uint64_t FrameSize = StackSize - SlotSize;
    // If required, include space for extra hidden slot for stashing base pointer.
    if (X86FI->getRestoreBasePointer())
      FrameSize += SlotSize;
    uint64_t NumBytes = FrameSize - CSSize;

    uint64_t SEHFrameOffset = calculateSetFPREG(NumBytes);
    if (FI && FI == X86FI->getFAIndex())
      return -SEHFrameOffset;

    // FPDelta is the offset from the "traditional" FP location of the old base
    // pointer followed by return address and the location required by the
    // restricted Win64 prologue.
    // Add FPDelta to all offsets below that go through the frame pointer.
    FPDelta = FrameSize - SEHFrameOffset;
    assert((!MFI->hasCalls() || (FPDelta % 16) == 0) &&
           "FPDelta isn't aligned per the Win64 ABI!");
  }


  if (RegInfo->hasBasePointer(MF)) {
    assert(HasFP && "VLAs and dynamic stack realign, but no FP?!");
    if (FI < 0) {
      // Skip the saved EBP.
      return Offset + SlotSize + FPDelta;
    } else {
      assert((-(Offset + StackSize)) % MFI->getObjectAlignment(FI) == 0);
      return Offset + StackSize;
    }
  } else if (RegInfo->needsStackRealignment(MF)) {
    if (FI < 0) {
      // Skip the saved EBP.
      return Offset + SlotSize + FPDelta;
    } else {
      assert((-(Offset + StackSize)) % MFI->getObjectAlignment(FI) == 0);
      return Offset + StackSize;
    }
    // FIXME: Support tail calls
  } else {
    if (!HasFP)
      return Offset + StackSize;

    // Skip the saved EBP.
    Offset += SlotSize;

    // Skip the RETADDR move area
    int TailCallReturnAddrDelta = X86FI->getTCReturnAddrDelta();
    if (TailCallReturnAddrDelta < 0)
      Offset -= TailCallReturnAddrDelta;
  }

  return Offset + FPDelta;
}

int X86FrameLowering::getFrameIndexReference(const MachineFunction &MF, int FI,
                                             unsigned &FrameReg) const {
  const X86RegisterInfo *RegInfo =
      MF.getSubtarget<X86Subtarget>().getRegisterInfo();
  // We can't calculate offset from frame pointer if the stack is realigned,
  // so enforce usage of stack/base pointer.  The base pointer is used when we
  // have dynamic allocas in addition to dynamic realignment.
  if (RegInfo->hasBasePointer(MF))
    FrameReg = RegInfo->getBaseRegister();
  else if (RegInfo->needsStackRealignment(MF))
    FrameReg = RegInfo->getStackRegister();
  else
    FrameReg = RegInfo->getFrameRegister(MF);
  return getFrameIndexOffset(MF, FI);
}

// Simplified from getFrameIndexOffset keeping only StackPointer cases
int X86FrameLowering::getFrameIndexOffsetFromSP(const MachineFunction &MF, int FI) const {
  const MachineFrameInfo *MFI = MF.getFrameInfo();
  // Does not include any dynamic realign.
  const uint64_t StackSize = MFI->getStackSize();
  {
#ifndef NDEBUG
    const X86RegisterInfo *RegInfo =
        MF.getSubtarget<X86Subtarget>().getRegisterInfo();
    // Note: LLVM arranges the stack as:
    // Args > Saved RetPC (<--FP) > CSRs > dynamic alignment (<--BP)
    //      > "Stack Slots" (<--SP)
    // We can always address StackSlots from RSP.  We can usually (unless
    // needsStackRealignment) address CSRs from RSP, but sometimes need to
    // address them from RBP.  FixedObjects can be placed anywhere in the stack
    // frame depending on their specific requirements (i.e. we can actually
    // refer to arguments to the function which are stored in the *callers*
    // frame).  As a result, THE RESULT OF THIS CALL IS MEANINGLESS FOR CSRs
    // AND FixedObjects IFF needsStackRealignment or hasVarSizedObject.

    assert(!RegInfo->hasBasePointer(MF) && "we don't handle this case");

    // We don't handle tail calls, and shouldn't be seeing them
    // either.
    int TailCallReturnAddrDelta =
        MF.getInfo<X86MachineFunctionInfo>()->getTCReturnAddrDelta();
    assert(!(TailCallReturnAddrDelta < 0) && "we don't handle this case!");
#endif
  }

  // This is how the math works out:
  //
  //  %rsp grows (i.e. gets lower) left to right. Each box below is
  //  one word (eight bytes).  Obj0 is the stack slot we're trying to
  //  get to.
  //
  //    ----------------------------------
  //    | BP | Obj0 | Obj1 | ... | ObjN |
  //    ----------------------------------
  //    ^    ^      ^                   ^
  //    A    B      C                   E
  //
  // A is the incoming stack pointer.
  // (B - A) is the local area offset (-8 for x86-64) [1]
  // (C - A) is the Offset returned by MFI->getObjectOffset for Obj0 [2]
  //
  // |(E - B)| is the StackSize (absolute value, positive).  For a
  // stack that grown down, this works out to be (B - E). [3]
  //
  // E is also the value of %rsp after stack has been set up, and we
  // want (C - E) -- the value we can add to %rsp to get to Obj0.  Now
  // (C - E) == (C - A) - (B - A) + (B - E)
  //            { Using [1], [2] and [3] above }
  //         == getObjectOffset - LocalAreaOffset + StackSize
  //

  // Get the Offset from the StackPointer
  int Offset = MFI->getObjectOffset(FI) - getOffsetOfLocalArea();

  return Offset + StackSize;
}
// Simplified from getFrameIndexReference keeping only StackPointer cases
int X86FrameLowering::getFrameIndexReferenceFromSP(const MachineFunction &MF,
                                                   int FI,
                                                   unsigned &FrameReg) const {
  const X86RegisterInfo *RegInfo =
      MF.getSubtarget<X86Subtarget>().getRegisterInfo();
  assert(!RegInfo->hasBasePointer(MF) && "we don't handle this case");

  FrameReg = RegInfo->getStackRegister();
  return getFrameIndexOffsetFromSP(MF, FI);
}

bool X86FrameLowering::assignCalleeSavedSpillSlots(
    MachineFunction &MF, const TargetRegisterInfo *TRI,
    std::vector<CalleeSavedInfo> &CSI) const {
  MachineFrameInfo *MFI = MF.getFrameInfo();
  const X86RegisterInfo *RegInfo =
      MF.getSubtarget<X86Subtarget>().getRegisterInfo();
  unsigned SlotSize = RegInfo->getSlotSize();
  X86MachineFunctionInfo *X86FI = MF.getInfo<X86MachineFunctionInfo>();

  unsigned CalleeSavedFrameSize = 0;
  int SpillSlotOffset = getOffsetOfLocalArea() + X86FI->getTCReturnAddrDelta();

  if (hasFP(MF)) {
    // emitPrologue always spills frame register the first thing.
    SpillSlotOffset -= SlotSize;
    MFI->CreateFixedSpillStackObject(SlotSize, SpillSlotOffset);

    // Since emitPrologue and emitEpilogue will handle spilling and restoring of
    // the frame register, we can delete it from CSI list and not have to worry
    // about avoiding it later.
    unsigned FPReg = RegInfo->getFrameRegister(MF);
    for (unsigned i = 0; i < CSI.size(); ++i) {
      if (TRI->regsOverlap(CSI[i].getReg(),FPReg)) {
        CSI.erase(CSI.begin() + i);
        break;
      }
    }
  }

  // Assign slots for GPRs. It increases frame size.
  for (unsigned i = CSI.size(); i != 0; --i) {
    unsigned Reg = CSI[i - 1].getReg();

    if (!X86::GR64RegClass.contains(Reg) && !X86::GR32RegClass.contains(Reg))
      continue;

    SpillSlotOffset -= SlotSize;
    CalleeSavedFrameSize += SlotSize;

    int SlotIndex = MFI->CreateFixedSpillStackObject(SlotSize, SpillSlotOffset);
    CSI[i - 1].setFrameIdx(SlotIndex);
  }

  X86FI->setCalleeSavedFrameSize(CalleeSavedFrameSize);

  // Assign slots for XMMs.
  for (unsigned i = CSI.size(); i != 0; --i) {
    unsigned Reg = CSI[i - 1].getReg();
    if (X86::GR64RegClass.contains(Reg) || X86::GR32RegClass.contains(Reg))
      continue;

    const TargetRegisterClass *RC = RegInfo->getMinimalPhysRegClass(Reg);
    // ensure alignment
    SpillSlotOffset -= std::abs(SpillSlotOffset) % RC->getAlignment();
    // spill into slot
    SpillSlotOffset -= RC->getSize();
    int SlotIndex =
        MFI->CreateFixedSpillStackObject(RC->getSize(), SpillSlotOffset);
    CSI[i - 1].setFrameIdx(SlotIndex);
    MFI->ensureMaxAlignment(RC->getAlignment());
  }

  return true;
}

bool X86FrameLowering::spillCalleeSavedRegisters(
    MachineBasicBlock &MBB, MachineBasicBlock::iterator MI,
    const std::vector<CalleeSavedInfo> &CSI,
    const TargetRegisterInfo *TRI) const {
  DebugLoc DL = MBB.findDebugLoc(MI);

  MachineFunction &MF = *MBB.getParent();
  const X86Subtarget &STI = MF.getSubtarget<X86Subtarget>();
  const TargetInstrInfo &TII = *STI.getInstrInfo();

  // Push GPRs. It increases frame size.
  unsigned Opc = STI.is64Bit() ? X86::PUSH64r : X86::PUSH32r;
  for (unsigned i = CSI.size(); i != 0; --i) {
    unsigned Reg = CSI[i - 1].getReg();

    if (!X86::GR64RegClass.contains(Reg) && !X86::GR32RegClass.contains(Reg))
      continue;
    // Add the callee-saved register as live-in. It's killed at the spill.
    MBB.addLiveIn(Reg);

    BuildMI(MBB, MI, DL, TII.get(Opc)).addReg(Reg, RegState::Kill)
      .setMIFlag(MachineInstr::FrameSetup);
  }

  // Make XMM regs spilled. X86 does not have ability of push/pop XMM.
  // It can be done by spilling XMMs to stack frame.
  for (unsigned i = CSI.size(); i != 0; --i) {
    unsigned Reg = CSI[i-1].getReg();
    if (X86::GR64RegClass.contains(Reg) || X86::GR32RegClass.contains(Reg))
      continue;
    // Add the callee-saved register as live-in. It's killed at the spill.
    MBB.addLiveIn(Reg);
    const TargetRegisterClass *RC = TRI->getMinimalPhysRegClass(Reg);

    TII.storeRegToStackSlot(MBB, MI, Reg, true, CSI[i - 1].getFrameIdx(), RC,
                            TRI);
    --MI;
    MI->setFlag(MachineInstr::FrameSetup);
    ++MI;
  }

  return true;
}

bool X86FrameLowering::restoreCalleeSavedRegisters(MachineBasicBlock &MBB,
                                               MachineBasicBlock::iterator MI,
                                        const std::vector<CalleeSavedInfo> &CSI,
                                          const TargetRegisterInfo *TRI) const {
  if (CSI.empty())
    return false;

  DebugLoc DL = MBB.findDebugLoc(MI);

  MachineFunction &MF = *MBB.getParent();
  const X86Subtarget &STI = MF.getSubtarget<X86Subtarget>();
  const TargetInstrInfo &TII = *STI.getInstrInfo();

  // Reload XMMs from stack frame.
  for (unsigned i = 0, e = CSI.size(); i != e; ++i) {
    unsigned Reg = CSI[i].getReg();
    if (X86::GR64RegClass.contains(Reg) ||
        X86::GR32RegClass.contains(Reg))
      continue;

    const TargetRegisterClass *RC = TRI->getMinimalPhysRegClass(Reg);
    TII.loadRegFromStackSlot(MBB, MI, Reg, CSI[i].getFrameIdx(), RC, TRI);
  }

  // POP GPRs.
  unsigned Opc = STI.is64Bit() ? X86::POP64r : X86::POP32r;
  for (unsigned i = 0, e = CSI.size(); i != e; ++i) {
    unsigned Reg = CSI[i].getReg();
    if (!X86::GR64RegClass.contains(Reg) &&
        !X86::GR32RegClass.contains(Reg))
      continue;

    BuildMI(MBB, MI, DL, TII.get(Opc), Reg);
  }
  return true;
}

void
X86FrameLowering::processFunctionBeforeCalleeSavedScan(MachineFunction &MF,
                                                       RegScavenger *RS) const {
  MachineFrameInfo *MFI = MF.getFrameInfo();
  const X86RegisterInfo *RegInfo =
      MF.getSubtarget<X86Subtarget>().getRegisterInfo();
  unsigned SlotSize = RegInfo->getSlotSize();

  X86MachineFunctionInfo *X86FI = MF.getInfo<X86MachineFunctionInfo>();
  int64_t TailCallReturnAddrDelta = X86FI->getTCReturnAddrDelta();

  if (TailCallReturnAddrDelta < 0) {
    // create RETURNADDR area
    //   arg
    //   arg
    //   RETADDR
    //   { ...
    //     RETADDR area
    //     ...
    //   }
    //   [EBP]
    MFI->CreateFixedObject(-TailCallReturnAddrDelta,
                           TailCallReturnAddrDelta - SlotSize, true);
  }

  // Spill the BasePtr if it's used.
  if (RegInfo->hasBasePointer(MF))
    MF.getRegInfo().setPhysRegUsed(RegInfo->getBaseRegister());
}

static bool
HasNestArgument(const MachineFunction *MF) {
  const Function *F = MF->getFunction();
  for (Function::const_arg_iterator I = F->arg_begin(), E = F->arg_end();
       I != E; I++) {
    if (I->hasNestAttr())
      return true;
  }
  return false;
}

/// GetScratchRegister - Get a temp register for performing work in the
/// segmented stack and the Erlang/HiPE stack prologue. Depending on platform
/// and the properties of the function either one or two registers will be
/// needed. Set primary to true for the first register, false for the second.
static unsigned
GetScratchRegister(bool Is64Bit, bool IsLP64, const MachineFunction &MF, bool Primary) {
  CallingConv::ID CallingConvention = MF.getFunction()->getCallingConv();

  // Erlang stuff.
  if (CallingConvention == CallingConv::HiPE) {
    if (Is64Bit)
      return Primary ? X86::R14 : X86::R13;
    else
      return Primary ? X86::EBX : X86::EDI;
  }

  if (Is64Bit) {
    if (IsLP64)
      return Primary ? X86::R11 : X86::R12;
    else
      return Primary ? X86::R11D : X86::R12D;
  }

  bool IsNested = HasNestArgument(&MF);

  if (CallingConvention == CallingConv::X86_FastCall ||
      CallingConvention == CallingConv::Fast) {
    if (IsNested)
      report_fatal_error("Segmented stacks does not support fastcall with "
                         "nested function.");
    return Primary ? X86::EAX : X86::ECX;
  }
  if (IsNested)
    return Primary ? X86::EDX : X86::EAX;
  return Primary ? X86::ECX : X86::EAX;
}

// The stack limit in the TCB is set to this many bytes above the actual stack
// limit.
static const uint64_t kSplitStackAvailable = 256;

void X86FrameLowering::adjustForSegmentedStacks(
    MachineFunction &MF, MachineBasicBlock &PrologueMBB) const {
  assert(&PrologueMBB == &MF.front() &&
         "Shrink-wrapping is not implemented yet");
  MachineFrameInfo *MFI = MF.getFrameInfo();
  const X86Subtarget &STI = MF.getSubtarget<X86Subtarget>();
  const TargetInstrInfo &TII = *STI.getInstrInfo();
  uint64_t StackSize;
  bool Is64Bit = STI.is64Bit();
  const bool IsLP64 = STI.isTarget64BitLP64();
  unsigned TlsReg, TlsOffset;
  DebugLoc DL;

  unsigned ScratchReg = GetScratchRegister(Is64Bit, IsLP64, MF, true);
  assert(!MF.getRegInfo().isLiveIn(ScratchReg) &&
         "Scratch register is live-in");

  if (MF.getFunction()->isVarArg())
    report_fatal_error("Segmented stacks do not support vararg functions.");
  if (!STI.isTargetLinux() && !STI.isTargetDarwin() && !STI.isTargetWin32() &&
      !STI.isTargetWin64() && !STI.isTargetFreeBSD() &&
      !STI.isTargetDragonFly())
    report_fatal_error("Segmented stacks not supported on this platform.");

  // Eventually StackSize will be calculated by a link-time pass; which will
  // also decide whether checking code needs to be injected into this particular
  // prologue.
  StackSize = MFI->getStackSize();

  // Do not generate a prologue for functions with a stack of size zero
  if (StackSize == 0)
    return;

  MachineBasicBlock *allocMBB = MF.CreateMachineBasicBlock();
  MachineBasicBlock *checkMBB = MF.CreateMachineBasicBlock();
  X86MachineFunctionInfo *X86FI = MF.getInfo<X86MachineFunctionInfo>();
  bool IsNested = false;

  // We need to know if the function has a nest argument only in 64 bit mode.
  if (Is64Bit)
    IsNested = HasNestArgument(&MF);

  // The MOV R10, RAX needs to be in a different block, since the RET we emit in
  // allocMBB needs to be last (terminating) instruction.

  for (MachineBasicBlock::livein_iterator i = PrologueMBB.livein_begin(),
                                          e = PrologueMBB.livein_end();
       i != e; i++) {
    allocMBB->addLiveIn(*i);
    checkMBB->addLiveIn(*i);
  }

  if (IsNested)
    allocMBB->addLiveIn(IsLP64 ? X86::R10 : X86::R10D);

  MF.push_front(allocMBB);
  MF.push_front(checkMBB);

  // When the frame size is less than 256 we just compare the stack
  // boundary directly to the value of the stack pointer, per gcc.
  bool CompareStackPointer = StackSize < kSplitStackAvailable;

  // Read the limit off the current stacklet off the stack_guard location.
  if (Is64Bit) {
    if (STI.isTargetLinux()) {
      TlsReg = X86::FS;
      TlsOffset = IsLP64 ? 0x70 : 0x40;
    } else if (STI.isTargetDarwin()) {
      TlsReg = X86::GS;
      TlsOffset = 0x60 + 90*8; // See pthread_machdep.h. Steal TLS slot 90.
    } else if (STI.isTargetWin64()) {
      TlsReg = X86::GS;
      TlsOffset = 0x28; // pvArbitrary, reserved for application use
    } else if (STI.isTargetFreeBSD()) {
      TlsReg = X86::FS;
      TlsOffset = 0x18;
    } else if (STI.isTargetDragonFly()) {
      TlsReg = X86::FS;
      TlsOffset = 0x20; // use tls_tcb.tcb_segstack
    } else {
      report_fatal_error("Segmented stacks not supported on this platform.");
    }

    if (CompareStackPointer)
      ScratchReg = IsLP64 ? X86::RSP : X86::ESP;
    else
      BuildMI(checkMBB, DL, TII.get(IsLP64 ? X86::LEA64r : X86::LEA64_32r), ScratchReg).addReg(X86::RSP)
        .addImm(1).addReg(0).addImm(-StackSize).addReg(0);

    BuildMI(checkMBB, DL, TII.get(IsLP64 ? X86::CMP64rm : X86::CMP32rm)).addReg(ScratchReg)
      .addReg(0).addImm(1).addReg(0).addImm(TlsOffset).addReg(TlsReg);
  } else {
    if (STI.isTargetLinux()) {
      TlsReg = X86::GS;
      TlsOffset = 0x30;
    } else if (STI.isTargetDarwin()) {
      TlsReg = X86::GS;
      TlsOffset = 0x48 + 90*4;
    } else if (STI.isTargetWin32()) {
      TlsReg = X86::FS;
      TlsOffset = 0x14; // pvArbitrary, reserved for application use
    } else if (STI.isTargetDragonFly()) {
      TlsReg = X86::FS;
      TlsOffset = 0x10; // use tls_tcb.tcb_segstack
    } else if (STI.isTargetFreeBSD()) {
      report_fatal_error("Segmented stacks not supported on FreeBSD i386.");
    } else {
      report_fatal_error("Segmented stacks not supported on this platform.");
    }

    if (CompareStackPointer)
      ScratchReg = X86::ESP;
    else
      BuildMI(checkMBB, DL, TII.get(X86::LEA32r), ScratchReg).addReg(X86::ESP)
        .addImm(1).addReg(0).addImm(-StackSize).addReg(0);

    if (STI.isTargetLinux() || STI.isTargetWin32() || STI.isTargetWin64() ||
        STI.isTargetDragonFly()) {
      BuildMI(checkMBB, DL, TII.get(X86::CMP32rm)).addReg(ScratchReg)
        .addReg(0).addImm(0).addReg(0).addImm(TlsOffset).addReg(TlsReg);
    } else if (STI.isTargetDarwin()) {

      // TlsOffset doesn't fit into a mod r/m byte so we need an extra register.
      unsigned ScratchReg2;
      bool SaveScratch2;
      if (CompareStackPointer) {
        // The primary scratch register is available for holding the TLS offset.
        ScratchReg2 = GetScratchRegister(Is64Bit, IsLP64, MF, true);
        SaveScratch2 = false;
      } else {
        // Need to use a second register to hold the TLS offset
        ScratchReg2 = GetScratchRegister(Is64Bit, IsLP64, MF, false);

        // Unfortunately, with fastcc the second scratch register may hold an
        // argument.
        SaveScratch2 = MF.getRegInfo().isLiveIn(ScratchReg2);
      }

      // If Scratch2 is live-in then it needs to be saved.
      assert((!MF.getRegInfo().isLiveIn(ScratchReg2) || SaveScratch2) &&
             "Scratch register is live-in and not saved");

      if (SaveScratch2)
        BuildMI(checkMBB, DL, TII.get(X86::PUSH32r))
          .addReg(ScratchReg2, RegState::Kill);

      BuildMI(checkMBB, DL, TII.get(X86::MOV32ri), ScratchReg2)
        .addImm(TlsOffset);
      BuildMI(checkMBB, DL, TII.get(X86::CMP32rm))
        .addReg(ScratchReg)
        .addReg(ScratchReg2).addImm(1).addReg(0)
        .addImm(0)
        .addReg(TlsReg);

      if (SaveScratch2)
        BuildMI(checkMBB, DL, TII.get(X86::POP32r), ScratchReg2);
    }
  }

  // This jump is taken if SP >= (Stacklet Limit + Stack Space required).
  // It jumps to normal execution of the function body.
  BuildMI(checkMBB, DL, TII.get(X86::JA_1)).addMBB(&PrologueMBB);

  // On 32 bit we first push the arguments size and then the frame size. On 64
  // bit, we pass the stack frame size in r10 and the argument size in r11.
  if (Is64Bit) {
    // Functions with nested arguments use R10, so it needs to be saved across
    // the call to _morestack

    const unsigned RegAX = IsLP64 ? X86::RAX : X86::EAX;
    const unsigned Reg10 = IsLP64 ? X86::R10 : X86::R10D;
    const unsigned Reg11 = IsLP64 ? X86::R11 : X86::R11D;
    const unsigned MOVrr = IsLP64 ? X86::MOV64rr : X86::MOV32rr;
    const unsigned MOVri = IsLP64 ? X86::MOV64ri : X86::MOV32ri;

    if (IsNested)
      BuildMI(allocMBB, DL, TII.get(MOVrr), RegAX).addReg(Reg10);

    BuildMI(allocMBB, DL, TII.get(MOVri), Reg10)
      .addImm(StackSize);
    BuildMI(allocMBB, DL, TII.get(MOVri), Reg11)
      .addImm(X86FI->getArgumentStackSize());
    MF.getRegInfo().setPhysRegUsed(Reg10);
    MF.getRegInfo().setPhysRegUsed(Reg11);
  } else {
    BuildMI(allocMBB, DL, TII.get(X86::PUSHi32))
      .addImm(X86FI->getArgumentStackSize());
    BuildMI(allocMBB, DL, TII.get(X86::PUSHi32))
      .addImm(StackSize);
  }

  // __morestack is in libgcc
  if (Is64Bit && MF.getTarget().getCodeModel() == CodeModel::Large) {
    // Under the large code model, we cannot assume that __morestack lives
    // within 2^31 bytes of the call site, so we cannot use pc-relative
    // addressing. We cannot perform the call via a temporary register,
    // as the rax register may be used to store the static chain, and all
    // other suitable registers may be either callee-save or used for
    // parameter passing. We cannot use the stack at this point either
    // because __morestack manipulates the stack directly.
    //
    // To avoid these issues, perform an indirect call via a read-only memory
    // location containing the address.
    //
    // This solution is not perfect, as it assumes that the .rodata section
    // is laid out within 2^31 bytes of each function body, but this seems
    // to be sufficient for JIT.
    BuildMI(allocMBB, DL, TII.get(X86::CALL64m))
        .addReg(X86::RIP)
        .addImm(0)
        .addReg(0)
        .addExternalSymbol("__morestack_addr")
        .addReg(0);
    MF.getMMI().setUsesMorestackAddr(true);
  } else {
    if (Is64Bit)
      BuildMI(allocMBB, DL, TII.get(X86::CALL64pcrel32))
        .addExternalSymbol("__morestack");
    else
      BuildMI(allocMBB, DL, TII.get(X86::CALLpcrel32))
        .addExternalSymbol("__morestack");
  }

  if (IsNested)
    BuildMI(allocMBB, DL, TII.get(X86::MORESTACK_RET_RESTORE_R10));
  else
    BuildMI(allocMBB, DL, TII.get(X86::MORESTACK_RET));

  allocMBB->addSuccessor(&PrologueMBB);

  checkMBB->addSuccessor(allocMBB);
  checkMBB->addSuccessor(&PrologueMBB);

#ifdef XDEBUG
  MF.verify();
#endif
}

/// Erlang programs may need a special prologue to handle the stack size they
/// might need at runtime. That is because Erlang/OTP does not implement a C
/// stack but uses a custom implementation of hybrid stack/heap architecture.
/// (for more information see Eric Stenman's Ph.D. thesis:
/// http://publications.uu.se/uu/fulltext/nbn_se_uu_diva-2688.pdf)
///
/// CheckStack:
///       temp0 = sp - MaxStack
///       if( temp0 < SP_LIMIT(P) ) goto IncStack else goto OldStart
/// OldStart:
///       ...
/// IncStack:
///       call inc_stack   # doubles the stack space
///       temp0 = sp - MaxStack
///       if( temp0 < SP_LIMIT(P) ) goto IncStack else goto OldStart
void X86FrameLowering::adjustForHiPEPrologue(
    MachineFunction &MF, MachineBasicBlock &PrologueMBB) const {
  const X86Subtarget &STI = MF.getSubtarget<X86Subtarget>();
  const TargetInstrInfo &TII = *STI.getInstrInfo();
  MachineFrameInfo *MFI = MF.getFrameInfo();
  const unsigned SlotSize = STI.getRegisterInfo()->getSlotSize();
  const bool Is64Bit = STI.is64Bit();
  const bool IsLP64 = STI.isTarget64BitLP64();
  DebugLoc DL;
  // HiPE-specific values
  const unsigned HipeLeafWords = 24;
  const unsigned CCRegisteredArgs = Is64Bit ? 6 : 5;
  const unsigned Guaranteed = HipeLeafWords * SlotSize;
  unsigned CallerStkArity = MF.getFunction()->arg_size() > CCRegisteredArgs ?
                            MF.getFunction()->arg_size() - CCRegisteredArgs : 0;
  unsigned MaxStack = MFI->getStackSize() + CallerStkArity*SlotSize + SlotSize;

  assert(STI.isTargetLinux() &&
         "HiPE prologue is only supported on Linux operating systems.");

  // Compute the largest caller's frame that is needed to fit the callees'
  // frames. This 'MaxStack' is computed from:
  //
  // a) the fixed frame size, which is the space needed for all spilled temps,
  // b) outgoing on-stack parameter areas, and
  // c) the minimum stack space this function needs to make available for the
  //    functions it calls (a tunable ABI property).
  if (MFI->hasCalls()) {
    unsigned MoreStackForCalls = 0;

    for (MachineFunction::iterator MBBI = MF.begin(), MBBE = MF.end();
         MBBI != MBBE; ++MBBI)
      for (MachineBasicBlock::iterator MI = MBBI->begin(), ME = MBBI->end();
           MI != ME; ++MI) {
        if (!MI->isCall())
          continue;

        // Get callee operand.
        const MachineOperand &MO = MI->getOperand(0);

        // Only take account of global function calls (no closures etc.).
        if (!MO.isGlobal())
          continue;

        const Function *F = dyn_cast<Function>(MO.getGlobal());
        if (!F)
          continue;

        // Do not update 'MaxStack' for primitive and built-in functions
        // (encoded with names either starting with "erlang."/"bif_" or not
        // having a ".", such as a simple <Module>.<Function>.<Arity>, or an
        // "_", such as the BIF "suspend_0") as they are executed on another
        // stack.
        if (F->getName().find("erlang.") != StringRef::npos ||
            F->getName().find("bif_") != StringRef::npos ||
            F->getName().find_first_of("._") == StringRef::npos)
          continue;

        unsigned CalleeStkArity =
          F->arg_size() > CCRegisteredArgs ? F->arg_size()-CCRegisteredArgs : 0;
        if (HipeLeafWords - 1 > CalleeStkArity)
          MoreStackForCalls = std::max(MoreStackForCalls,
                               (HipeLeafWords - 1 - CalleeStkArity) * SlotSize);
      }
    MaxStack += MoreStackForCalls;
  }

  // If the stack frame needed is larger than the guaranteed then runtime checks
  // and calls to "inc_stack_0" BIF should be inserted in the assembly prologue.
  if (MaxStack > Guaranteed) {
    assert(&PrologueMBB == &MF.front() &&
           "Shrink-wrapping is not implemented yet");
    MachineBasicBlock *stackCheckMBB = MF.CreateMachineBasicBlock();
    MachineBasicBlock *incStackMBB = MF.CreateMachineBasicBlock();

    for (MachineBasicBlock::livein_iterator I = PrologueMBB.livein_begin(),
                                            E = PrologueMBB.livein_end();
         I != E; I++) {
      stackCheckMBB->addLiveIn(*I);
      incStackMBB->addLiveIn(*I);
    }

    MF.push_front(incStackMBB);
    MF.push_front(stackCheckMBB);

    unsigned ScratchReg, SPReg, PReg, SPLimitOffset;
    unsigned LEAop, CMPop, CALLop;
    if (Is64Bit) {
      SPReg = X86::RSP;
      PReg  = X86::RBP;
      LEAop = X86::LEA64r;
      CMPop = X86::CMP64rm;
      CALLop = X86::CALL64pcrel32;
      SPLimitOffset = 0x90;
    } else {
      SPReg = X86::ESP;
      PReg  = X86::EBP;
      LEAop = X86::LEA32r;
      CMPop = X86::CMP32rm;
      CALLop = X86::CALLpcrel32;
      SPLimitOffset = 0x4c;
    }

    ScratchReg = GetScratchRegister(Is64Bit, IsLP64, MF, true);
    assert(!MF.getRegInfo().isLiveIn(ScratchReg) &&
           "HiPE prologue scratch register is live-in");

    // Create new MBB for StackCheck:
    addRegOffset(BuildMI(stackCheckMBB, DL, TII.get(LEAop), ScratchReg),
                 SPReg, false, -MaxStack);
    // SPLimitOffset is in a fixed heap location (pointed by BP).
    addRegOffset(BuildMI(stackCheckMBB, DL, TII.get(CMPop))
                 .addReg(ScratchReg), PReg, false, SPLimitOffset);
    BuildMI(stackCheckMBB, DL, TII.get(X86::JAE_1)).addMBB(&PrologueMBB);

    // Create new MBB for IncStack:
    BuildMI(incStackMBB, DL, TII.get(CALLop)).
      addExternalSymbol("inc_stack_0");
    addRegOffset(BuildMI(incStackMBB, DL, TII.get(LEAop), ScratchReg),
                 SPReg, false, -MaxStack);
    addRegOffset(BuildMI(incStackMBB, DL, TII.get(CMPop))
                 .addReg(ScratchReg), PReg, false, SPLimitOffset);
    BuildMI(incStackMBB, DL, TII.get(X86::JLE_1)).addMBB(incStackMBB);

    stackCheckMBB->addSuccessor(&PrologueMBB, 99);
    stackCheckMBB->addSuccessor(incStackMBB, 1);
    incStackMBB->addSuccessor(&PrologueMBB, 99);
    incStackMBB->addSuccessor(incStackMBB, 1);
  }
#ifdef XDEBUG
  MF.verify();
#endif
}

void X86FrameLowering::
eliminateCallFramePseudoInstr(MachineFunction &MF, MachineBasicBlock &MBB,
                              MachineBasicBlock::iterator I) const {
  const X86Subtarget &STI = MF.getSubtarget<X86Subtarget>();
  const TargetInstrInfo &TII = *STI.getInstrInfo();
  const X86RegisterInfo &RegInfo = *STI.getRegisterInfo();
  unsigned StackPtr = RegInfo.getStackRegister();
  bool reserveCallFrame = hasReservedCallFrame(MF);
  int Opcode = I->getOpcode();
  bool isDestroy = Opcode == TII.getCallFrameDestroyOpcode();
  bool IsLP64 = STI.isTarget64BitLP64();
  DebugLoc DL = I->getDebugLoc();
  uint64_t Amount = !reserveCallFrame ? I->getOperand(0).getImm() : 0;
  uint64_t InternalAmt = (isDestroy || Amount) ? I->getOperand(1).getImm() : 0;
  I = MBB.erase(I);

  if (!reserveCallFrame) {
    // If the stack pointer can be changed after prologue, turn the
    // adjcallstackup instruction into a 'sub ESP, <amt>' and the
    // adjcallstackdown instruction into 'add ESP, <amt>'
    if (Amount == 0)
      return;

    // We need to keep the stack aligned properly.  To do this, we round the
    // amount of space needed for the outgoing arguments up to the next
    // alignment boundary.
    unsigned StackAlign = getStackAlignment();
    Amount = RoundUpToAlignment(Amount, StackAlign);

    MachineInstr *New = nullptr;

    // Factor out the amount that gets handled inside the sequence
    // (Pushes of argument for frame setup, callee pops for frame destroy)
    Amount -= InternalAmt;

    if (Amount) {
      if (Opcode == TII.getCallFrameSetupOpcode()) {
        New = BuildMI(MF, DL, TII.get(getSUBriOpcode(IsLP64, Amount)), StackPtr)
          .addReg(StackPtr).addImm(Amount);
      } else {
        assert(Opcode == TII.getCallFrameDestroyOpcode());

        unsigned Opc = getADDriOpcode(IsLP64, Amount);
        New = BuildMI(MF, DL, TII.get(Opc), StackPtr)
          .addReg(StackPtr).addImm(Amount);
      }
    }

    if (New) {
      // The EFLAGS implicit def is dead.
      New->getOperand(3).setIsDead();

      // Replace the pseudo instruction with a new instruction.
      MBB.insert(I, New);
    }

    return;
  }

  if (Opcode == TII.getCallFrameDestroyOpcode() && InternalAmt) {
    // If we are performing frame pointer elimination and if the callee pops
    // something off the stack pointer, add it back.  We do this until we have
    // more advanced stack pointer tracking ability.
    unsigned Opc = getSUBriOpcode(IsLP64, InternalAmt);
    MachineInstr *New = BuildMI(MF, DL, TII.get(Opc), StackPtr)
      .addReg(StackPtr).addImm(InternalAmt);

    // The EFLAGS implicit def is dead.
    New->getOperand(3).setIsDead();

    // We are not tracking the stack pointer adjustment by the callee, so make
    // sure we restore the stack pointer immediately after the call, there may
    // be spill code inserted between the CALL and ADJCALLSTACKUP instructions.
    MachineBasicBlock::iterator B = MBB.begin();
    while (I != B && !std::prev(I)->isCall())
      --I;
    MBB.insert(I, New);
  }
}
<|MERGE_RESOLUTION|>--- conflicted
+++ resolved
@@ -784,16 +784,11 @@
   - for 32-bit code, substitute %e?? registers for %r??
 */
 
-<<<<<<< HEAD
-void X86FrameLowering::emitPrologue(MachineFunction &MF) const {
-  MachineBasicBlock *MBB = &MF.front(); // Prologue goes in entry BB.
+void X86FrameLowering::emitPrologue(MachineFunction &MF,
+                                    MachineBasicBlock &TheMBB) const {
+  assert(&MF.front() == &TheMBB && "Shrink-wrapping not yet supported");
+  MachineBasicBlock *MBB = &TheMBB;
   MachineBasicBlock::iterator MBBI = MBB->begin();
-=======
-void X86FrameLowering::emitPrologue(MachineFunction &MF,
-                                    MachineBasicBlock &MBB) const {
-  assert(&MF.front() == &MBB && "Shrink-wrapping not yet supported");
-  MachineBasicBlock::iterator MBBI = MBB.begin();
->>>>>>> 52a759a2
   MachineFrameInfo *MFI = MF.getFrameInfo();
   const Function *Fn = MF.getFunction();
   const X86Subtarget &STI = MF.getSubtarget<X86Subtarget>();
