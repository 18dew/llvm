//===-- X86TargetFrameLowering.h - Define frame lowering for X86 -*- C++ -*-==//
//
//                     The LLVM Compiler Infrastructure
//
// This file is distributed under the University of Illinois Open Source
// License. See LICENSE.TXT for details.
//
//===----------------------------------------------------------------------===//
//
// This class implements X86-specific bits of TargetFrameLowering class.
//
//===----------------------------------------------------------------------===//

#ifndef LLVM_LIB_TARGET_X86_X86FRAMELOWERING_H
#define LLVM_LIB_TARGET_X86_X86FRAMELOWERING_H

#include "llvm/Target/TargetFrameLowering.h"

namespace llvm {

class MachineInstrBuilder;
class MCCFIInstruction;
class X86Subtarget;
class X86RegisterInfo;

class X86FrameLowering : public TargetFrameLowering {
public:
  X86FrameLowering(const X86Subtarget &STI, unsigned StackAlignOverride);

  // Cached subtarget predicates.

  const X86Subtarget &STI;
  const TargetInstrInfo &TII;
  const X86RegisterInfo *TRI;

  unsigned SlotSize;

  /// Is64Bit implies that x86_64 instructions are available.
  bool Is64Bit;

  bool IsLP64;

  /// True if the 64-bit frame or stack pointer should be used. True for most
  /// 64-bit targets with the exception of x32. If this is false, 32-bit
  /// instruction operands should be used to manipulate StackPtr and FramePtr.
  bool Uses64BitFramePtr;

  unsigned StackPtr;

  /// Emit target stack probe code. This is required for all
  /// large stack allocations on Windows. The caller is required to materialize
  /// the number of bytes to probe in RAX/EAX. Returns instruction just
  /// after the expansion.
  MachineInstr *emitStackProbe(MachineFunction &MF, MachineBasicBlock &MBB,
                               MachineBasicBlock::iterator MBBI, DebugLoc DL,
                               bool InProlog) const;

  /// Replace a StackProbe inline-stub with the actual probe code inline.
  void inlineStackProbe(MachineFunction &MF,
                        MachineBasicBlock &PrologMBB) const override;

  void emitCalleeSavedFrameMoves(MachineBasicBlock &MBB,
                                 MachineBasicBlock::iterator MBBI,
                                 DebugLoc DL) const;

  /// emitProlog/emitEpilog - These methods insert prolog and epilog code into
  /// the function.
  void emitPrologue(MachineFunction &MF, MachineBasicBlock &MBB) const override;
  void emitEpilogue(MachineFunction &MF, MachineBasicBlock &MBB) const override;

  void adjustForSegmentedStacks(MachineFunction &MF,
                                MachineBasicBlock &PrologueMBB) const override;

  void adjustForHiPEPrologue(MachineFunction &MF,
                             MachineBasicBlock &PrologueMBB) const override;

  void determineCalleeSaves(MachineFunction &MF, BitVector &SavedRegs,
                            RegScavenger *RS = nullptr) const override;

  bool
  assignCalleeSavedSpillSlots(MachineFunction &MF,
                              const TargetRegisterInfo *TRI,
                              std::vector<CalleeSavedInfo> &CSI) const override;

  bool spillCalleeSavedRegisters(MachineBasicBlock &MBB,
                                 MachineBasicBlock::iterator MI,
                                 const std::vector<CalleeSavedInfo> &CSI,
                                 const TargetRegisterInfo *TRI) const override;

  bool restoreCalleeSavedRegisters(MachineBasicBlock &MBB,
                                  MachineBasicBlock::iterator MI,
                                  const std::vector<CalleeSavedInfo> &CSI,
                                  const TargetRegisterInfo *TRI) const override;

  bool hasFP(const MachineFunction &MF) const override;
  bool hasReservedCallFrame(const MachineFunction &MF) const override;
  bool canSimplifyCallFramePseudos(const MachineFunction &MF) const override;
  bool needsFrameIndexResolution(const MachineFunction &MF) const override;

  int getFrameIndexReference(const MachineFunction &MF, int FI,
                             unsigned &FrameReg) const override;

  int getFrameIndexReferenceFromSP(const MachineFunction &MF, int FI,
                                   unsigned &FrameReg) const override;

  void eliminateCallFramePseudoInstr(MachineFunction &MF,
                                 MachineBasicBlock &MBB,
                                 MachineBasicBlock::iterator MI) const override;

  unsigned getWinEHParentFrameOffset(const MachineFunction &MF) const override;

  /// Check the instruction before/after the passed instruction. If
  /// it is an ADD/SUB/LEA instruction it is deleted argument and the
  /// stack adjustment is returned as a positive value for ADD/LEA and
  /// a negative for SUB.
  int mergeSPUpdates(MachineBasicBlock &MBB, MachineBasicBlock::iterator &MBBI,
                     bool doMergeWithPrevious) const;

  /// Emit a series of instructions to increment / decrement the stack
  /// pointer by a constant value.
  void emitSPUpdate(MachineBasicBlock &MBB, MachineBasicBlock::iterator &MBBI,
                    int64_t NumBytes, bool InEpilogue) const;

  /// Check that LEA can be used on SP in an epilogue sequence for \p MF.
  bool canUseLEAForSPInEpilogue(const MachineFunction &MF) const;

  /// Check whether or not the given \p MBB can be used as a epilogue
  /// for the target.
  /// The epilogue will be inserted before the first terminator of that block.
  /// This method is used by the shrink-wrapping pass to decide if
  /// \p MBB will be correctly handled by the target.
  bool canUseAsEpilogue(const MachineBasicBlock &MBB) const override;

private:
<<<<<<< HEAD
  /// Emit target stack probe as a call to a helper function
  MachineInstr *emitStackProbeCall(MachineFunction &MF, MachineBasicBlock &MBB,
                                   MachineBasicBlock::iterator MBBI,
                                   DebugLoc DL, bool InProlog) const;

  /// Emit target stack probe as an inline sequence.
  MachineInstr *emitStackProbeInline(MachineFunction &MF,
                                     MachineBasicBlock &MBB,
                                     MachineBasicBlock::iterator MBBI,
                                     DebugLoc DL, bool InProlog) const;

  /// Emit a stub to later inline the target stack probe.
  MachineInstr *emitStackProbeInlineStub(MachineFunction &MF,
                                         MachineBasicBlock &MBB,
                                         MachineBasicBlock::iterator MBBI,
                                         DebugLoc DL, bool InProlog) const;

  /// convertArgMovsToPushes - This method tries to convert a call sequence
  /// that uses sub and mov instructions to put the argument onto the stack
  /// into a series of pushes.
  /// Returns true if the transformation succeeded, false if not.
  bool convertArgMovsToPushes(MachineFunction &MF, 
                              MachineBasicBlock &MBB,
                              MachineBasicBlock::iterator I, 
                              uint64_t Amount) const;

=======
>>>>>>> 0dbe803c
  uint64_t calculateMaxStackAlign(const MachineFunction &MF) const;

  /// Wraps up getting a CFI index and building a MachineInstr for it.
  void BuildCFI(MachineBasicBlock &MBB, MachineBasicBlock::iterator MBBI,
                DebugLoc DL, MCCFIInstruction CFIInst) const;

  /// Aligns the stack pointer by ANDing it with -MaxAlign.
  void BuildStackAlignAND(MachineBasicBlock &MBB,
                          MachineBasicBlock::iterator MBBI, DebugLoc DL,
                          uint64_t MaxAlign) const;

  /// Make small positive stack adjustments using POPs.
  bool adjustStackWithPops(MachineBasicBlock &MBB,
                           MachineBasicBlock::iterator MBBI, DebugLoc DL,
                           int Offset) const;

  /// Adjusts the stack pointer using LEA, SUB, or ADD.
  MachineInstrBuilder BuildStackAdjustment(MachineBasicBlock &MBB,
                                           MachineBasicBlock::iterator MBBI,
                                           DebugLoc DL, int64_t Offset,
                                           bool InEpilogue) const;

  /// Sets up EBP and optionally ESI based on the incoming EBP value.  Only
  /// needed for 32-bit. Used in funclet prologues and at catchret destinations.
  MachineBasicBlock::iterator
  restoreWin32EHStackPointers(MachineBasicBlock &MBB,
                              MachineBasicBlock::iterator MBBI, DebugLoc DL,
                              bool RestoreSP = false) const;

  unsigned getWinEHFuncletFrameSize(const MachineFunction &MF) const;
};

} // End llvm namespace

#endif<|MERGE_RESOLUTION|>--- conflicted
+++ resolved
@@ -132,7 +132,6 @@
   bool canUseAsEpilogue(const MachineBasicBlock &MBB) const override;
 
 private:
-<<<<<<< HEAD
   /// Emit target stack probe as a call to a helper function
   MachineInstr *emitStackProbeCall(MachineFunction &MF, MachineBasicBlock &MBB,
                                    MachineBasicBlock::iterator MBBI,
@@ -150,17 +149,6 @@
                                          MachineBasicBlock::iterator MBBI,
                                          DebugLoc DL, bool InProlog) const;
 
-  /// convertArgMovsToPushes - This method tries to convert a call sequence
-  /// that uses sub and mov instructions to put the argument onto the stack
-  /// into a series of pushes.
-  /// Returns true if the transformation succeeded, false if not.
-  bool convertArgMovsToPushes(MachineFunction &MF, 
-                              MachineBasicBlock &MBB,
-                              MachineBasicBlock::iterator I, 
-                              uint64_t Amount) const;
-
-=======
->>>>>>> 0dbe803c
   uint64_t calculateMaxStackAlign(const MachineFunction &MF) const;
 
   /// Wraps up getting a CFI index and building a MachineInstr for it.
