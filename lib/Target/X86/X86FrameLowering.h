--- conflicted
+++ resolved
@@ -131,7 +131,17 @@
   /// \p MBB will be correctly handled by the target.
   bool canUseAsEpilogue(const MachineBasicBlock &MBB) const override;
 
-<<<<<<< HEAD
+  /// Wraps up getting a CFI index and building a MachineInstr for it.
+  void BuildCFI(MachineBasicBlock &MBB, MachineBasicBlock::iterator MBBI,
+                DebugLoc DL, MCCFIInstruction CFIInst) const;
+
+  /// Sets up EBP and optionally ESI based on the incoming EBP value.  Only
+  /// needed for 32-bit. Used in funclet prologues and at catchret destinations.
+  MachineBasicBlock::iterator
+  restoreWin32EHStackPointers(MachineBasicBlock &MBB,
+                              MachineBasicBlock::iterator MBBI, DebugLoc DL,
+                              bool RestoreSP = false) const;
+
 private:
   /// Emit target stack probe as a call to a helper function
   MachineInstr *emitStackProbeCall(MachineFunction &MF, MachineBasicBlock &MBB,
@@ -150,22 +160,6 @@
                                          MachineBasicBlock::iterator MBBI,
                                          DebugLoc DL, bool InProlog) const;
 
-  uint64_t calculateMaxStackAlign(const MachineFunction &MF) const;
-
-=======
->>>>>>> 7d849281
-  /// Wraps up getting a CFI index and building a MachineInstr for it.
-  void BuildCFI(MachineBasicBlock &MBB, MachineBasicBlock::iterator MBBI,
-                DebugLoc DL, MCCFIInstruction CFIInst) const;
-
-  /// Sets up EBP and optionally ESI based on the incoming EBP value.  Only
-  /// needed for 32-bit. Used in funclet prologues and at catchret destinations.
-  MachineBasicBlock::iterator
-  restoreWin32EHStackPointers(MachineBasicBlock &MBB,
-                              MachineBasicBlock::iterator MBBI, DebugLoc DL,
-                              bool RestoreSP = false) const;
-
-private:
   uint64_t calculateMaxStackAlign(const MachineFunction &MF) const;
 
   /// Aligns the stack pointer by ANDing it with -MaxAlign.
