//===-- X86ISelLowering.h - X86 DAG Lowering Interface ----------*- C++ -*-===//
//
//                     The LLVM Compiler Infrastructure
//
// This file is distributed under the University of Illinois Open Source
// License. See LICENSE.TXT for details.
//
//===----------------------------------------------------------------------===//
//
// This file defines the interfaces that X86 uses to lower LLVM code into a
// selection DAG.
//
//===----------------------------------------------------------------------===//

#ifndef LLVM_LIB_TARGET_X86_X86ISELLOWERING_H
#define LLVM_LIB_TARGET_X86_X86ISELLOWERING_H

#include "llvm/CodeGen/CallingConvLower.h"
#include "llvm/CodeGen/SelectionDAG.h"
#include "llvm/Target/TargetLowering.h"
#include "llvm/Target/TargetOptions.h"

namespace llvm {
  class X86Subtarget;
  class X86TargetMachine;

  namespace X86ISD {
    // X86 Specific DAG Nodes
    enum NodeType : unsigned {
      // Start the numbering where the builtin ops leave off.
      FIRST_NUMBER = ISD::BUILTIN_OP_END,

      /// Bit scan forward.
      BSF,
      /// Bit scan reverse.
      BSR,

      /// Double shift instructions. These correspond to
      /// X86::SHLDxx and X86::SHRDxx instructions.
      SHLD,
      SHRD,

      /// Bitwise logical AND of floating point values. This corresponds
      /// to X86::ANDPS or X86::ANDPD.
      FAND,

      /// Bitwise logical OR of floating point values. This corresponds
      /// to X86::ORPS or X86::ORPD.
      FOR,

      /// Bitwise logical XOR of floating point values. This corresponds
      /// to X86::XORPS or X86::XORPD.
      FXOR,

      ///  Bitwise logical ANDNOT of floating point values. This
      /// corresponds to X86::ANDNPS or X86::ANDNPD.
      FANDN,

      /// These operations represent an abstract X86 call
      /// instruction, which includes a bunch of information.  In particular the
      /// operands of these node are:
      ///
      ///     #0 - The incoming token chain
      ///     #1 - The callee
      ///     #2 - The number of arg bytes the caller pushes on the stack.
      ///     #3 - The number of arg bytes the callee pops off the stack.
      ///     #4 - The value to pass in AL/AX/EAX (optional)
      ///     #5 - The value to pass in DL/DX/EDX (optional)
      ///
      /// The result values of these nodes are:
      ///
      ///     #0 - The outgoing token chain
      ///     #1 - The first register result value (optional)
      ///     #2 - The second register result value (optional)
      ///
      CALL,

      /// This operation implements the lowering for readcyclecounter
      RDTSC_DAG,

      /// X86 Read Time-Stamp Counter and Processor ID.
      RDTSCP_DAG,

      /// X86 Read Performance Monitoring Counters.
      RDPMC_DAG,

      /// X86 compare and logical compare instructions.
      CMP, COMI, UCOMI,

      /// X86 bit-test instructions.
      BT,

      /// X86 SetCC. Operand 0 is condition code, and operand 1 is the EFLAGS
      /// operand, usually produced by a CMP instruction.
      SETCC,

      /// X86 Select
      SELECT,

      // Same as SETCC except it's materialized with a sbb and the value is all
      // one's or all zero's.
      SETCC_CARRY,  // R = carry_bit ? ~0 : 0

      /// X86 FP SETCC, implemented with CMP{cc}SS/CMP{cc}SD.
      /// Operands are two FP values to compare; result is a mask of
      /// 0s or 1s.  Generally DTRT for C/C++ with NaNs.
      FSETCC,

      /// X86 MOVMSK{pd|ps}, extracts sign bits of two or four FP values,
      /// result in an integer GPR.  Needs masking for scalar result.
      FGETSIGNx86,

      /// X86 conditional moves. Operand 0 and operand 1 are the two values
      /// to select from. Operand 2 is the condition code, and operand 3 is the
      /// flag operand produced by a CMP or TEST instruction. It also writes a
      /// flag result.
      CMOV,

      /// X86 conditional branches. Operand 0 is the chain operand, operand 1
      /// is the block to branch if condition is true, operand 2 is the
      /// condition code, and operand 3 is the flag operand produced by a CMP
      /// or TEST instruction.
      BRCOND,

      /// Return with a flag operand. Operand 0 is the chain operand, operand
      /// 1 is the number of bytes of stack to pop.
      RET_FLAG,

      /// Repeat fill, corresponds to X86::REP_STOSx.
      REP_STOS,

      /// Repeat move, corresponds to X86::REP_MOVSx.
      REP_MOVS,

      /// On Darwin, this node represents the result of the popl
      /// at function entry, used for PIC code.
      GlobalBaseReg,

      /// A wrapper node for TargetConstantPool,
      /// TargetExternalSymbol, and TargetGlobalAddress.
      Wrapper,

      /// Special wrapper used under X86-64 PIC mode for RIP
      /// relative displacements.
      WrapperRIP,

      /// Copies a 64-bit value from the low word of an XMM vector
      /// to an MMX vector.  If you think this is too close to the previous
      /// mnemonic, so do I; blame Intel.
      MOVDQ2Q,

      /// Copies a 32-bit value from the low word of a MMX
      /// vector to a GPR.
      MMX_MOVD2W,

      /// Copies a GPR into the low 32-bit word of a MMX vector
      /// and zero out the high word.
      MMX_MOVW2D,

      /// Extract an 8-bit value from a vector and zero extend it to
      /// i32, corresponds to X86::PEXTRB.
      PEXTRB,

      /// Extract a 16-bit value from a vector and zero extend it to
      /// i32, corresponds to X86::PEXTRW.
      PEXTRW,

      /// Insert any element of a 4 x float vector into any element
      /// of a destination 4 x floatvector.
      INSERTPS,

      /// Insert the lower 8-bits of a 32-bit value to a vector,
      /// corresponds to X86::PINSRB.
      PINSRB,

      /// Insert the lower 16-bits of a 32-bit value to a vector,
      /// corresponds to X86::PINSRW.
      PINSRW, MMX_PINSRW,

      /// Shuffle 16 8-bit values within a vector.
      PSHUFB,

      /// Compute Sum of Absolute Differences.
      PSADBW,
      /// Compute Double Block Packed Sum-Absolute-Differences
      DBPSADBW,

      /// Bitwise Logical AND NOT of Packed FP values.
      ANDNP,

      /// Copy integer sign.
      PSIGN,

      /// Blend where the selector is an immediate.
      BLENDI,

      /// Blend where the condition has been shrunk.
      /// This is used to emphasize that the condition mask is
      /// no more valid for generic VSELECT optimizations.
      SHRUNKBLEND,

      /// Combined add and sub on an FP vector.
      ADDSUB,

      //  FP vector ops with rounding mode.
      FADD_RND,
      FSUB_RND,
      FMUL_RND,
      FDIV_RND,
      FMAX_RND,
      FMIN_RND,
      FSQRT_RND,

      // FP vector get exponent 
      FGETEXP_RND,
      // Extract Normalized Mantissas
      VGETMANT,
      // FP Scale
      SCALEF,
      // Integer add/sub with unsigned saturation.
      ADDUS,
      SUBUS,
      // Integer add/sub with signed saturation.
      ADDS,
      SUBS,
      // Unsigned Integer average 
      AVG,
      /// Integer horizontal add.
      HADD,

      /// Integer horizontal sub.
      HSUB,

      /// Floating point horizontal add.
      FHADD,

      /// Floating point horizontal sub.
      FHSUB,

      // Integer absolute value
      ABS,

      // Detect Conflicts Within a Vector
      CONFLICT,

      /// Floating point max and min.
      FMAX, FMIN,

      /// Commutative FMIN and FMAX.
      FMAXC, FMINC,

      /// Floating point reciprocal-sqrt and reciprocal approximation.
      /// Note that these typically require refinement
      /// in order to obtain suitable precision.
      FRSQRT, FRCP,

      // Thread Local Storage.
      TLSADDR,

      // Thread Local Storage. A call to get the start address
      // of the TLS block for the current module.
      TLSBASEADDR,

      // Thread Local Storage.  When calling to an OS provided
      // thunk at the address from an earlier relocation.
      TLSCALL,

      // Exception Handling helpers.
      EH_RETURN,

      // SjLj exception handling setjmp.
      EH_SJLJ_SETJMP,

      // SjLj exception handling longjmp.
      EH_SJLJ_LONGJMP,

      /// Tail call return. See X86TargetLowering::LowerCall for
      /// the list of operands.
      TC_RETURN,

      // Vector move to low scalar and zero higher vector elements.
      VZEXT_MOVL,

      // Vector integer zero-extend.
      VZEXT,

      // Vector integer signed-extend.
      VSEXT,

      // Vector integer truncate.
      VTRUNC,
      // Vector integer truncate with unsigned/signed saturation.
      VTRUNCUS, VTRUNCS,

      // Vector FP extend.
      VFPEXT,

      // Vector FP round.
      VFPROUND,

      // Vector signed/unsigned integer to double.
      CVTDQ2PD, CVTUDQ2PD,

      // 128-bit vector logical left / right shift
      VSHLDQ, VSRLDQ,

      // Vector shift elements
      VSHL, VSRL, VSRA,

      // Vector shift elements by immediate
      VSHLI, VSRLI, VSRAI,

      // Vector packed double/float comparison.
      CMPP,

      // Vector integer comparisons.
      PCMPEQ, PCMPGT,
      // Vector integer comparisons, the result is in a mask vector.
      PCMPEQM, PCMPGTM,

      /// Vector comparison generating mask bits for fp and
      /// integer signed and unsigned data types.
      CMPM,
      CMPMU,
      // Vector comparison with rounding mode for FP values
      CMPM_RND,

      // Arithmetic operations with FLAGS results.
      ADD, SUB, ADC, SBB, SMUL,
      INC, DEC, OR, XOR, AND,

      BEXTR,  // Bit field extract

      UMUL, // LOW, HI, FLAGS = umul LHS, RHS

      // 8-bit SMUL/UMUL - AX, FLAGS = smul8/umul8 AL, RHS
      SMUL8, UMUL8,

      // 8-bit divrem that zero-extend the high result (AH).
      UDIVREM8_ZEXT_HREG,
      SDIVREM8_SEXT_HREG,

      // X86-specific multiply by immediate.
      MUL_IMM,

      // Vector bitwise comparisons.
      PTEST,

      // Vector packed fp sign bitwise comparisons.
      TESTP,

      // Vector "test" in AVX-512, the result is in a mask vector.
      TESTM,
      TESTNM,

      // OR/AND test for masks
      KORTEST,
      KTEST,

      // Several flavors of instructions with vector shuffle behaviors.
      PACKSS,
      PACKUS,
      // Intra-lane alignr
      PALIGNR,
      // AVX512 inter-lane alignr
      VALIGN,
      PSHUFD,
      PSHUFHW,
      PSHUFLW,
      SHUFP,
      //Shuffle Packed Values at 128-bit granularity
      SHUF128,
      MOVDDUP,
      MOVSHDUP,
      MOVSLDUP,
      MOVLHPS,
      MOVLHPD,
      MOVHLPS,
      MOVLPS,
      MOVLPD,
      MOVSD,
      MOVSS,
      UNPCKL,
      UNPCKH,
      VPERMILPV,
      VPERMILPI,
      VPERMV,
      VPERMV3,
      VPERMIV3,
      VPERMI,
      VPERM2X128,
      // Bitwise ternary logic
      VPTERNLOG,
      // Fix Up Special Packed Float32/64 values
      VFIXUPIMM,
      // Range Restriction Calculation For Packed Pairs of Float32/64 values
      VRANGE,
      // Reduce - Perform Reduction Transformation on scalar\packed FP
      VREDUCE,
      // RndScale - Round FP Values To Include A Given Number Of Fraction Bits
      VRNDSCALE,
      // VFPCLASS - Tests Types Of a FP Values
      VFPCLASS, 
      // Broadcast scalar to vector
      VBROADCAST,
      // Broadcast subvector to vector
      SUBV_BROADCAST,
      // Insert/Extract vector element
      VINSERT,
      VEXTRACT,

      /// SSE4A Extraction and Insertion.
      EXTRQI, INSERTQI,

      // XOP arithmetic/logical shifts
      VPSHA, VPSHL,
      // XOP signed/unsigned integer comparisons
      VPCOM, VPCOMU,

      // Vector multiply packed unsigned doubleword integers
      PMULUDQ,
      // Vector multiply packed signed doubleword integers
      PMULDQ,
      // Vector Multiply Packed UnsignedIntegers with Round and Scale
      MULHRS,
      // Multiply and Add Packed Integers
      VPMADDUBSW, VPMADDWD,
      // FMA nodes
      FMADD,
      FNMADD,
      FMSUB,
      FNMSUB,
      FMADDSUB,
      FMSUBADD,
      // FMA with rounding mode
      FMADD_RND,
      FNMADD_RND,
      FMSUB_RND,
      FNMSUB_RND,
      FMADDSUB_RND,
      FMSUBADD_RND,

      // Compress and expand
      COMPRESS,
      EXPAND,

      //Convert Unsigned/Integer to Scalar Floating-Point Value
      //with rounding mode
      SINT_TO_FP_RND,
      UINT_TO_FP_RND,

      // Vector float/double to signed/unsigned integer.
      FP_TO_SINT_RND, FP_TO_UINT_RND,
      // Save xmm argument registers to the stack, according to %al. An operator
      // is needed so that this can be expanded with control flow.
      VASTART_SAVE_XMM_REGS,

      // Windows's _chkstk call to do stack probing.
      WIN_ALLOCA,

      // For allocating variable amounts of stack space when using
      // segmented stacks. Check if the current stacklet has enough space, and
      // falls back to heap allocation if not.
      SEG_ALLOCA,

      // Memory barrier
      MEMBARRIER,
      MFENCE,
      SFENCE,
      LFENCE,

      // Store FP status word into i16 register.
      FNSTSW16r,

      // Store contents of %ah into %eflags.
      SAHF,

      // Get a random integer and indicate whether it is valid in CF.
      RDRAND,

      // Get a NIST SP800-90B & C compliant random integer and
      // indicate whether it is valid in CF.
      RDSEED,

      PCMPISTRI,
      PCMPESTRI,

      // Test if in transactional execution.
      XTEST,

      // ERI instructions
      RSQRT28, RCP28, EXP2,

      // Compare and swap.
      LCMPXCHG_DAG = ISD::FIRST_TARGET_MEMORY_OPCODE,
      LCMPXCHG8_DAG,
      LCMPXCHG16_DAG,

      // Load, scalar_to_vector, and zero extend.
      VZEXT_LOAD,

      // Store FP control world into i16 memory.
      FNSTCW16m,

      /// This instruction implements FP_TO_SINT with the
      /// integer destination in memory and a FP reg source.  This corresponds
      /// to the X86::FIST*m instructions and the rounding mode change stuff. It
      /// has two inputs (token chain and address) and two outputs (int value
      /// and token chain).
      FP_TO_INT16_IN_MEM,
      FP_TO_INT32_IN_MEM,
      FP_TO_INT64_IN_MEM,

      /// This instruction implements SINT_TO_FP with the
      /// integer source in memory and FP reg result.  This corresponds to the
      /// X86::FILD*m instructions. It has three inputs (token chain, address,
      /// and source type) and two outputs (FP value and token chain). FILD_FLAG
      /// also produces a flag).
      FILD,
      FILD_FLAG,

      /// This instruction implements an extending load to FP stack slots.
      /// This corresponds to the X86::FLD32m / X86::FLD64m. It takes a chain
      /// operand, ptr to load from, and a ValueType node indicating the type
      /// to load to.
      FLD,

      /// This instruction implements a truncating store to FP stack
      /// slots. This corresponds to the X86::FST32m / X86::FST64m. It takes a
      /// chain operand, value to store, address, and a ValueType to store it
      /// as.
      FST,

      /// This instruction grabs the address of the next argument
      /// from a va_list. (reads and modifies the va_list in memory)
      VAARG_64

      // WARNING: Do not add anything in the end unless you want the node to
      // have memop! In fact, starting from ATOMADD64_DAG all opcodes will be
      // thought as target memory ops!
    };
  }

  /// Define some predicates that are used for node matching.
  namespace X86 {
    /// Return true if the specified
    /// EXTRACT_SUBVECTOR operand specifies a vector extract that is
    /// suitable for input to VEXTRACTF128, VEXTRACTI128 instructions.
    bool isVEXTRACT128Index(SDNode *N);

    /// Return true if the specified
    /// INSERT_SUBVECTOR operand specifies a subvector insert that is
    /// suitable for input to VINSERTF128, VINSERTI128 instructions.
    bool isVINSERT128Index(SDNode *N);

    /// Return true if the specified
    /// EXTRACT_SUBVECTOR operand specifies a vector extract that is
    /// suitable for input to VEXTRACTF64X4, VEXTRACTI64X4 instructions.
    bool isVEXTRACT256Index(SDNode *N);

    /// Return true if the specified
    /// INSERT_SUBVECTOR operand specifies a subvector insert that is
    /// suitable for input to VINSERTF64X4, VINSERTI64X4 instructions.
    bool isVINSERT256Index(SDNode *N);

    /// Return the appropriate
    /// immediate to extract the specified EXTRACT_SUBVECTOR index
    /// with VEXTRACTF128, VEXTRACTI128 instructions.
    unsigned getExtractVEXTRACT128Immediate(SDNode *N);

    /// Return the appropriate
    /// immediate to insert at the specified INSERT_SUBVECTOR index
    /// with VINSERTF128, VINSERT128 instructions.
    unsigned getInsertVINSERT128Immediate(SDNode *N);

    /// Return the appropriate
    /// immediate to extract the specified EXTRACT_SUBVECTOR index
    /// with VEXTRACTF64X4, VEXTRACTI64x4 instructions.
    unsigned getExtractVEXTRACT256Immediate(SDNode *N);

    /// Return the appropriate
    /// immediate to insert at the specified INSERT_SUBVECTOR index
    /// with VINSERTF64x4, VINSERTI64x4 instructions.
    unsigned getInsertVINSERT256Immediate(SDNode *N);

    /// Returns true if Elt is a constant zero or floating point constant +0.0.
    bool isZeroNode(SDValue Elt);

    /// Returns true of the given offset can be
    /// fit into displacement field of the instruction.
    bool isOffsetSuitableForCodeModel(int64_t Offset, CodeModel::Model M,
                                      bool hasSymbolicDisplacement = true);


    /// Determines whether the callee is required to pop its
    /// own arguments. Callee pop is necessary to support tail calls.
    bool isCalleePop(CallingConv::ID CallingConv,
                     bool is64Bit, bool IsVarArg, bool TailCallOpt);

    /// AVX512 static rounding constants.  These need to match the values in
    /// avx512fintrin.h.
    enum STATIC_ROUNDING {
      TO_NEAREST_INT = 0,
      TO_NEG_INF = 1,
      TO_POS_INF = 2,
      TO_ZERO = 3,
      CUR_DIRECTION = 4
    };
  }

  //===--------------------------------------------------------------------===//
  //  X86 Implementation of the TargetLowering interface
  class X86TargetLowering final : public TargetLowering {
  public:
    explicit X86TargetLowering(const X86TargetMachine &TM,
                               const X86Subtarget &STI);

    unsigned getJumpTableEncoding() const override;
    bool useSoftFloat() const override;

    MVT getScalarShiftAmountTy(const DataLayout &, EVT) const override {
      return MVT::i8;
    }

    const MCExpr *
    LowerCustomJumpTableEntry(const MachineJumpTableInfo *MJTI,
                              const MachineBasicBlock *MBB, unsigned uid,
                              MCContext &Ctx) const override;

    /// Returns relocation base for the given PIC jumptable.
    SDValue getPICJumpTableRelocBase(SDValue Table,
                                     SelectionDAG &DAG) const override;
    const MCExpr *
    getPICJumpTableRelocBaseExpr(const MachineFunction *MF,
                                 unsigned JTI, MCContext &Ctx) const override;

    /// Return the desired alignment for ByVal aggregate
    /// function arguments in the caller parameter area. For X86, aggregates
    /// that contains are placed at 16-byte boundaries while the rest are at
    /// 4-byte boundaries.
    unsigned getByValTypeAlignment(Type *Ty,
                                   const DataLayout &DL) const override;

    /// Returns the target specific optimal type for load
    /// and store operations as a result of memset, memcpy, and memmove
    /// lowering. If DstAlign is zero that means it's safe to destination
    /// alignment can satisfy any constraint. Similarly if SrcAlign is zero it
    /// means there isn't a need to check it against alignment requirement,
    /// probably because the source does not need to be loaded. If 'IsMemset' is
    /// true, that means it's expanding a memset. If 'ZeroMemset' is true, that
    /// means it's a memset of zero. 'MemcpyStrSrc' indicates whether the memcpy
    /// source is constant so it does not need to be loaded.
    /// It returns EVT::Other if the type should be determined using generic
    /// target-independent logic.
    EVT getOptimalMemOpType(uint64_t Size, unsigned DstAlign, unsigned SrcAlign,
                            bool IsMemset, bool ZeroMemset, bool MemcpyStrSrc,
                            MachineFunction &MF) const override;

    /// Returns true if it's safe to use load / store of the
    /// specified type to expand memcpy / memset inline. This is mostly true
    /// for all types except for some special cases. For example, on X86
    /// targets without SSE2 f64 load / store are done with fldl / fstpl which
    /// also does type conversion. Note the specified type doesn't have to be
    /// legal as the hook is used before type legalization.
    bool isSafeMemOpType(MVT VT) const override;

    /// Returns true if the target allows unaligned memory accesses of the
    /// specified type. Returns whether it is "fast" in the last argument.
    bool allowsMisalignedMemoryAccesses(EVT VT, unsigned AS, unsigned Align,
                                       bool *Fast) const override;

    /// Provide custom lowering hooks for some operations.
    ///
    SDValue LowerOperation(SDValue Op, SelectionDAG &DAG) const override;

    /// Replace the results of node with an illegal result
    /// type with new values built out of custom code.
    ///
    void ReplaceNodeResults(SDNode *N, SmallVectorImpl<SDValue>&Results,
                            SelectionDAG &DAG) const override;


    SDValue PerformDAGCombine(SDNode *N, DAGCombinerInfo &DCI) const override;

    /// Return true if the target has native support for
    /// the specified value type and it is 'desirable' to use the type for the
    /// given node type. e.g. On x86 i16 is legal, but undesirable since i16
    /// instruction encodings are longer and some i16 instructions are slow.
    bool isTypeDesirableForOp(unsigned Opc, EVT VT) const override;

    /// Return true if the target has native support for the
    /// specified value type and it is 'desirable' to use the type. e.g. On x86
    /// i16 is legal, but undesirable since i16 instruction encodings are longer
    /// and some i16 instructions are slow.
    bool IsDesirableToPromoteOp(SDValue Op, EVT &PVT) const override;

    MachineBasicBlock *
      EmitInstrWithCustomInserter(MachineInstr *MI,
                                  MachineBasicBlock *MBB) const override;


    /// This method returns the name of a target specific DAG node.
    const char *getTargetNodeName(unsigned Opcode) const override;

    bool isCheapToSpeculateCttz() const override;

    bool isCheapToSpeculateCtlz() const override;

    /// Return the value type to use for ISD::SETCC.
    EVT getSetCCResultType(const DataLayout &DL, LLVMContext &Context,
                           EVT VT) const override;

    /// Determine which of the bits specified in Mask are known to be either
    /// zero or one and return them in the KnownZero/KnownOne bitsets.
    void computeKnownBitsForTargetNode(const SDValue Op,
                                       APInt &KnownZero,
                                       APInt &KnownOne,
                                       const SelectionDAG &DAG,
                                       unsigned Depth = 0) const override;

    /// Determine the number of bits in the operation that are sign bits.
    unsigned ComputeNumSignBitsForTargetNode(SDValue Op,
                                             const SelectionDAG &DAG,
                                             unsigned Depth) const override;

    bool isGAPlusOffset(SDNode *N, const GlobalValue* &GA,
                        int64_t &Offset) const override;

    SDValue getReturnAddressFrameIndex(SelectionDAG &DAG) const;

    bool ExpandInlineAsm(CallInst *CI) const override;

    ConstraintType getConstraintType(StringRef Constraint) const override;

    /// Examine constraint string and operand type and determine a weight value.
    /// The operand object must already have been set up with the operand type.
    ConstraintWeight
      getSingleConstraintMatchWeight(AsmOperandInfo &info,
                                     const char *constraint) const override;

    const char *LowerXConstraint(EVT ConstraintVT) const override;

    /// Lower the specified operand into the Ops vector. If it is invalid, don't
    /// add anything to Ops. If hasMemory is true it means one of the asm
    /// constraint of the inline asm instruction being processed is 'm'.
    void LowerAsmOperandForConstraint(SDValue Op,
                                      std::string &Constraint,
                                      std::vector<SDValue> &Ops,
                                      SelectionDAG &DAG) const override;

    unsigned
    getInlineAsmMemConstraint(StringRef ConstraintCode) const override {
      if (ConstraintCode == "i")
        return InlineAsm::Constraint_i;
      else if (ConstraintCode == "o")
        return InlineAsm::Constraint_o;
      else if (ConstraintCode == "v")
        return InlineAsm::Constraint_v;
      else if (ConstraintCode == "X")
        return InlineAsm::Constraint_X;
      return TargetLowering::getInlineAsmMemConstraint(ConstraintCode);
    }

    /// Given a physical register constraint
    /// (e.g. {edx}), return the register number and the register class for the
    /// register.  This should only be used for C_Register constraints.  On
    /// error, this returns a register number of 0.
    std::pair<unsigned, const TargetRegisterClass *>
    getRegForInlineAsmConstraint(const TargetRegisterInfo *TRI,
                                 StringRef Constraint, MVT VT) const override;

    /// Return true if the addressing mode represented
    /// by AM is legal for this target, for a load/store of the specified type.
    bool isLegalAddressingMode(const DataLayout &DL, const AddrMode &AM,
                               Type *Ty, unsigned AS) const override;

    /// Return true if the specified immediate is legal
    /// icmp immediate, that is the target has icmp instructions which can
    /// compare a register against the immediate without having to materialize
    /// the immediate into a register.
    bool isLegalICmpImmediate(int64_t Imm) const override;

    /// Return true if the specified immediate is legal
    /// add immediate, that is the target has add instructions which can
    /// add a register and the immediate without having to materialize
    /// the immediate into a register.
    bool isLegalAddImmediate(int64_t Imm) const override;

    /// \brief Return the cost of the scaling factor used in the addressing
    /// mode represented by AM for this target, for a load/store
    /// of the specified type.
    /// If the AM is supported, the return value must be >= 0.
    /// If the AM is not supported, it returns a negative value.
    int getScalingFactorCost(const DataLayout &DL, const AddrMode &AM, Type *Ty,
                             unsigned AS) const override;

    bool isVectorShiftByScalarCheap(Type *Ty) const override;

    /// Return true if it's free to truncate a value of
    /// type Ty1 to type Ty2. e.g. On x86 it's free to truncate a i32 value in
    /// register EAX to i16 by referencing its sub-register AX.
    bool isTruncateFree(Type *Ty1, Type *Ty2) const override;
    bool isTruncateFree(EVT VT1, EVT VT2) const override;

    bool allowTruncateForTailCall(Type *Ty1, Type *Ty2) const override;

    /// Return true if any actual instruction that defines a
    /// value of type Ty1 implicit zero-extends the value to Ty2 in the result
    /// register. This does not necessarily include registers defined in
    /// unknown ways, such as incoming arguments, or copies from unknown
    /// virtual registers. Also, if isTruncateFree(Ty2, Ty1) is true, this
    /// does not necessarily apply to truncate instructions. e.g. on x86-64,
    /// all instructions that define 32-bit values implicit zero-extend the
    /// result out to 64 bits.
    bool isZExtFree(Type *Ty1, Type *Ty2) const override;
    bool isZExtFree(EVT VT1, EVT VT2) const override;
    bool isZExtFree(SDValue Val, EVT VT2) const override;

    /// Return true if folding a vector load into ExtVal (a sign, zero, or any
    /// extend node) is profitable.
    bool isVectorLoadExtDesirable(SDValue) const override;

    /// Return true if an FMA operation is faster than a pair of fmul and fadd
    /// instructions. fmuladd intrinsics will be expanded to FMAs when this
    /// method returns true, otherwise fmuladd is expanded to fmul + fadd.
    bool isFMAFasterThanFMulAndFAdd(EVT VT) const override;

    /// Return true if it's profitable to narrow
    /// operations of type VT1 to VT2. e.g. on x86, it's profitable to narrow
    /// from i32 to i8 but not from i32 to i16.
    bool isNarrowingProfitable(EVT VT1, EVT VT2) const override;

    /// Returns true if the target can instruction select the
    /// specified FP immediate natively. If false, the legalizer will
    /// materialize the FP immediate as a load from a constant pool.
    bool isFPImmLegal(const APFloat &Imm, EVT VT) const override;

    /// Targets can use this to indicate that they only support *some*
    /// VECTOR_SHUFFLE operations, those with specific masks. By default, if a
    /// target supports the VECTOR_SHUFFLE node, all mask values are assumed to
    /// be legal.
    bool isShuffleMaskLegal(const SmallVectorImpl<int> &Mask,
                            EVT VT) const override;

    /// Similar to isShuffleMaskLegal. This is used by Targets can use this to
    /// indicate if there is a suitable VECTOR_SHUFFLE that can be used to
    /// replace a VAND with a constant pool entry.
    bool isVectorClearMaskLegal(const SmallVectorImpl<int> &Mask,
                                EVT VT) const override;

    /// If true, then instruction selection should
    /// seek to shrink the FP constant of the specified type to a smaller type
    /// in order to save space and / or reduce runtime.
    bool ShouldShrinkFPConstant(EVT VT) const override {
      // Don't shrink FP constpool if SSE2 is available since cvtss2sd is more
      // expensive than a straight movsd. On the other hand, it's important to
      // shrink long double fp constant since fldt is very slow.
      return !X86ScalarSSEf64 || VT == MVT::f80;
    }

    /// Return true if we believe it is correct and profitable to reduce the
    /// load node to a smaller type.
    bool shouldReduceLoadWidth(SDNode *Load, ISD::LoadExtType ExtTy,
                               EVT NewVT) const override;

    /// Return true if the specified scalar FP type is computed in an SSE
    /// register, not on the X87 floating point stack.
    bool isScalarFPTypeInSSEReg(EVT VT) const {
      return (VT == MVT::f64 && X86ScalarSSEf64) || // f64 is when SSE2
      (VT == MVT::f32 && X86ScalarSSEf32);   // f32 is when SSE1
    }

    /// \brief Returns true if it is beneficial to convert a load of a constant
    /// to just the constant itself.
    bool shouldConvertConstantLoadToIntImm(const APInt &Imm,
                                           Type *Ty) const override;

    /// Return true if EXTRACT_SUBVECTOR is cheap for this result type
    /// with this index.
    bool isExtractSubvectorCheap(EVT ResVT, unsigned Index) const override;

    /// Intel processors have a unified instruction and data cache
    const char * getClearCacheBuiltinName() const override {
      return nullptr; // nothing to do, move along.
    }

    unsigned getRegisterByName(const char* RegName, EVT VT,
                               SelectionDAG &DAG) const override;

    /// This method returns a target specific FastISel object,
    /// or null if the target does not support "fast" ISel.
    FastISel *createFastISel(FunctionLoweringInfo &funcInfo,
                             const TargetLibraryInfo *libInfo) const override;

    /// Return true if the target stores stack protector cookies at a fixed
    /// offset in some non-standard address space, and populates the address
    /// space and offset as appropriate.
    bool getStackCookieLocation(unsigned &AddressSpace,
                                unsigned &Offset) const override;

    /// Return true if the target stores SafeStack pointer at a fixed offset in
    /// some non-standard address space, and populates the address space and
    /// offset as appropriate.
    bool getSafeStackPointerLocation(unsigned &AddressSpace,
                                     unsigned &Offset) const override;

    SDValue BuildFILD(SDValue Op, EVT SrcVT, SDValue Chain, SDValue StackSlot,
                      SelectionDAG &DAG) const;

    bool isNoopAddrSpaceCast(unsigned SrcAS, unsigned DestAS) const override;

    bool useLoadStackGuardNode() const override;
    /// \brief Customize the preferred legalization strategy for certain types.
    LegalizeTypeAction getPreferredVectorAction(EVT VT) const override;

    bool isIntDivCheap(EVT VT, AttributeSet Attr) const override;

  protected:
    std::pair<const TargetRegisterClass *, uint8_t>
    findRepresentativeClass(const TargetRegisterInfo *TRI,
                            MVT VT) const override;

  private:
    /// Keep a pointer to the X86Subtarget around so that we can
    /// make the right decision when generating code for different targets.
    const X86Subtarget *Subtarget;

    /// Select between SSE or x87 floating point ops.
    /// When SSE is available, use it for f32 operations.
    /// When SSE2 is available, use it for f64 operations.
    bool X86ScalarSSEf32;
    bool X86ScalarSSEf64;

    /// A list of legal FP immediates.
    std::vector<APFloat> LegalFPImmediates;

    /// Indicate that this x86 target can instruction
    /// select the specified FP immediate natively.
    void addLegalFPImmediate(const APFloat& Imm) {
      LegalFPImmediates.push_back(Imm);
    }

    SDValue LowerCallResult(SDValue Chain, SDValue InFlag,
                            CallingConv::ID CallConv, bool isVarArg,
                            const SmallVectorImpl<ISD::InputArg> &Ins,
                            SDLoc dl, SelectionDAG &DAG,
                            SmallVectorImpl<SDValue> &InVals) const;
    SDValue LowerMemArgument(SDValue Chain,
                             CallingConv::ID CallConv,
                             const SmallVectorImpl<ISD::InputArg> &ArgInfo,
                             SDLoc dl, SelectionDAG &DAG,
                             const CCValAssign &VA,  MachineFrameInfo *MFI,
                              unsigned i) const;
    SDValue LowerMemOpCallTo(SDValue Chain, SDValue StackPtr, SDValue Arg,
                             SDLoc dl, SelectionDAG &DAG,
                             const CCValAssign &VA,
                             ISD::ArgFlagsTy Flags) const;

    // Call lowering helpers.

    /// Check whether the call is eligible for tail call optimization. Targets
    /// that want to do tail call optimization should implement this function.
    bool IsEligibleForTailCallOptimization(SDValue Callee,
                                           CallingConv::ID CalleeCC,
                                           bool isVarArg,
                                           bool isCalleeStructRet,
                                           bool isCallerStructRet,
                                           Type *RetTy,
                                    const SmallVectorImpl<ISD::OutputArg> &Outs,
                                    const SmallVectorImpl<SDValue> &OutVals,
                                    const SmallVectorImpl<ISD::InputArg> &Ins,
                                           SelectionDAG& DAG) const;
    SDValue EmitTailCallLoadRetAddr(SelectionDAG &DAG, SDValue &OutRetAddr,
                                SDValue Chain, bool IsTailCall, bool Is64Bit,
                                int FPDiff, SDLoc dl) const;

    unsigned GetAlignedArgumentStackSize(unsigned StackSize,
                                         SelectionDAG &DAG) const;

    std::pair<SDValue,SDValue> FP_TO_INTHelper(SDValue Op, SelectionDAG &DAG,
                                               bool isSigned,
                                               bool isReplace) const;

    SDValue LowerBUILD_VECTOR(SDValue Op, SelectionDAG &DAG) const;
    SDValue LowerBUILD_VECTORvXi1(SDValue Op, SelectionDAG &DAG) const;
    SDValue LowerVSELECT(SDValue Op, SelectionDAG &DAG) const;
    SDValue LowerEXTRACT_VECTOR_ELT(SDValue Op, SelectionDAG &DAG) const;
    SDValue ExtractBitFromMaskVector(SDValue Op, SelectionDAG &DAG) const;
    SDValue InsertBitToMaskVector(SDValue Op, SelectionDAG &DAG) const;

    SDValue LowerINSERT_VECTOR_ELT(SDValue Op, SelectionDAG &DAG) const;
    SDValue LowerConstantPool(SDValue Op, SelectionDAG &DAG) const;
    SDValue LowerBlockAddress(SDValue Op, SelectionDAG &DAG) const;
    SDValue LowerGlobalAddress(const GlobalValue *GV, SDLoc dl,
                               int64_t Offset, SelectionDAG &DAG) const;
    SDValue LowerGlobalAddress(SDValue Op, SelectionDAG &DAG) const;
    SDValue LowerGlobalTLSAddress(SDValue Op, SelectionDAG &DAG) const;
    SDValue LowerExternalSymbol(SDValue Op, SelectionDAG &DAG) const;
    SDValue LowerSINT_TO_FP(SDValue Op, SelectionDAG &DAG) const;
    SDValue LowerUINT_TO_FP(SDValue Op, SelectionDAG &DAG) const;
    SDValue LowerUINT_TO_FP_i64(SDValue Op, SelectionDAG &DAG) const;
    SDValue LowerUINT_TO_FP_i32(SDValue Op, SelectionDAG &DAG) const;
    SDValue lowerUINT_TO_FP_vec(SDValue Op, SelectionDAG &DAG) const;
    SDValue LowerTRUNCATE(SDValue Op, SelectionDAG &DAG) const;
    SDValue LowerFP_TO_SINT(SDValue Op, SelectionDAG &DAG) const;
    SDValue LowerFP_TO_UINT(SDValue Op, SelectionDAG &DAG) const;
    SDValue LowerToBT(SDValue And, ISD::CondCode CC,
                      SDLoc dl, SelectionDAG &DAG) const;
    SDValue LowerSETCC(SDValue Op, SelectionDAG &DAG) const;
    SDValue LowerSELECT(SDValue Op, SelectionDAG &DAG) const;
    SDValue LowerBRCOND(SDValue Op, SelectionDAG &DAG) const;
    SDValue LowerJumpTable(SDValue Op, SelectionDAG &DAG) const;
    SDValue LowerDYNAMIC_STACKALLOC(SDValue Op, SelectionDAG &DAG) const;
    SDValue LowerVASTART(SDValue Op, SelectionDAG &DAG) const;
    SDValue LowerVAARG(SDValue Op, SelectionDAG &DAG) const;
    SDValue LowerRETURNADDR(SDValue Op, SelectionDAG &DAG) const;
    SDValue LowerFRAMEADDR(SDValue Op, SelectionDAG &DAG) const;
    SDValue LowerFRAME_TO_ARGS_OFFSET(SDValue Op, SelectionDAG &DAG) const;
    SDValue LowerEH_RETURN(SDValue Op, SelectionDAG &DAG) const;
    SDValue lowerEH_SJLJ_SETJMP(SDValue Op, SelectionDAG &DAG) const;
    SDValue lowerEH_SJLJ_LONGJMP(SDValue Op, SelectionDAG &DAG) const;
    SDValue LowerINIT_TRAMPOLINE(SDValue Op, SelectionDAG &DAG) const;
    SDValue LowerFLT_ROUNDS_(SDValue Op, SelectionDAG &DAG) const;
    SDValue LowerWin64_i128OP(SDValue Op, SelectionDAG &DAG) const;

    SDValue
      LowerFormalArguments(SDValue Chain,
                           CallingConv::ID CallConv, bool isVarArg,
                           const SmallVectorImpl<ISD::InputArg> &Ins,
                           SDLoc dl, SelectionDAG &DAG,
                           SmallVectorImpl<SDValue> &InVals) const override;
    SDValue LowerCall(CallLoweringInfo &CLI,
                      SmallVectorImpl<SDValue> &InVals) const override;

    SDValue LowerReturn(SDValue Chain,
                        CallingConv::ID CallConv, bool isVarArg,
                        const SmallVectorImpl<ISD::OutputArg> &Outs,
                        const SmallVectorImpl<SDValue> &OutVals,
                        SDLoc dl, SelectionDAG &DAG) const override;

    bool isUsedByReturnOnly(SDNode *N, SDValue &Chain) const override;

    bool mayBeEmittedAsTailCall(CallInst *CI) const override;

    EVT getTypeForExtArgOrReturn(LLVMContext &Context, EVT VT,
                                 ISD::NodeType ExtendKind) const override;

    bool CanLowerReturn(CallingConv::ID CallConv, MachineFunction &MF,
                        bool isVarArg,
                        const SmallVectorImpl<ISD::OutputArg> &Outs,
                        LLVMContext &Context) const override;

    const MCPhysReg *getScratchRegisters(CallingConv::ID CC) const override;

    TargetLoweringBase::AtomicExpansionKind
    shouldExpandAtomicLoadInIR(LoadInst *SI) const override;
    bool shouldExpandAtomicStoreInIR(StoreInst *SI) const override;
    TargetLoweringBase::AtomicExpansionKind
    shouldExpandAtomicRMWInIR(AtomicRMWInst *AI) const override;

    LoadInst *
    lowerIdempotentRMWIntoFencedLoad(AtomicRMWInst *AI) const override;

    bool needsCmpXchgNb(Type *MemType) const;

<<<<<<< HEAD
    MachineBasicBlock *EmitGCTransitionRA(MachineInstr *MI,
                                          MachineBasicBlock *MBB) const;

    MachineBasicBlock *EmitGCTransitionPause(MachineInstr *MI,
                                             MachineBasicBlock *MBB) const;

    /// Utility function to emit atomic-load-arith operations (and, or, xor,
    /// nand, max, min, umax, umin). It takes the corresponding instruction to
    /// expand, the associated machine basic block, and the associated X86
    /// opcodes for reg/reg.
    MachineBasicBlock *EmitAtomicLoadArith(MachineInstr *MI,
                                           MachineBasicBlock *MBB) const;

    /// Utility function to emit atomic-load-arith operations (and, or, xor,
    /// nand, add, sub, swap) for 64-bit operands on 32-bit target.
    MachineBasicBlock *EmitAtomicLoadArith6432(MachineInstr *MI,
                                               MachineBasicBlock *MBB) const;

=======
>>>>>>> 0dbe803c
    // Utility function to emit the low-level va_arg code for X86-64.
    MachineBasicBlock *EmitVAARG64WithCustomInserter(
                       MachineInstr *MI,
                       MachineBasicBlock *MBB) const;

    /// Utility function to emit the xmm reg save portion of va_start.
    MachineBasicBlock *EmitVAStartSaveXMMRegsWithCustomInserter(
                                                   MachineInstr *BInstr,
                                                   MachineBasicBlock *BB) const;

    MachineBasicBlock *EmitLoweredSelect(MachineInstr *I,
                                         MachineBasicBlock *BB) const;

    MachineBasicBlock *EmitLoweredAtomicFP(MachineInstr *I,
                                           MachineBasicBlock *BB) const;

    MachineBasicBlock *EmitLoweredWinAlloca(MachineInstr *MI,
                                              MachineBasicBlock *BB) const;

    MachineBasicBlock *EmitLoweredSegAlloca(MachineInstr *MI,
                                            MachineBasicBlock *BB) const;

    MachineBasicBlock *EmitLoweredTLSCall(MachineInstr *MI,
                                          MachineBasicBlock *BB) const;

    MachineBasicBlock *emitEHSjLjSetJmp(MachineInstr *MI,
                                        MachineBasicBlock *MBB) const;

    MachineBasicBlock *emitEHSjLjLongJmp(MachineInstr *MI,
                                         MachineBasicBlock *MBB) const;

    MachineBasicBlock *emitFMA3Instr(MachineInstr *MI,
                                     MachineBasicBlock *MBB) const;

    /// Emit nodes that will be selected as "test Op0,Op0", or something
    /// equivalent, for use with the given x86 condition code.
    SDValue EmitTest(SDValue Op0, unsigned X86CC, SDLoc dl,
                     SelectionDAG &DAG) const;

    /// Emit nodes that will be selected as "cmp Op0,Op1", or something
    /// equivalent, for use with the given x86 condition code.
    SDValue EmitCmp(SDValue Op0, SDValue Op1, unsigned X86CC, SDLoc dl,
                    SelectionDAG &DAG) const;

    /// Convert a comparison if required by the subtarget.
    SDValue ConvertCmpIfNecessary(SDValue Cmp, SelectionDAG &DAG) const;

    /// Use rsqrt* to speed up sqrt calculations.
    SDValue getRsqrtEstimate(SDValue Operand, DAGCombinerInfo &DCI,
                             unsigned &RefinementSteps,
                             bool &UseOneConstNR) const override;

    /// Use rcp* to speed up fdiv calculations.
    SDValue getRecipEstimate(SDValue Operand, DAGCombinerInfo &DCI,
                             unsigned &RefinementSteps) const override;

    /// Reassociate floating point divisions into multiply by reciprocal.
    unsigned combineRepeatedFPDivisors() const override;
  };

  namespace X86 {
    FastISel *createFastISel(FunctionLoweringInfo &funcInfo,
                             const TargetLibraryInfo *libInfo);
  }
}

#endif    // X86ISELLOWERING_H<|MERGE_RESOLUTION|>--- conflicted
+++ resolved
@@ -1063,27 +1063,12 @@
 
     bool needsCmpXchgNb(Type *MemType) const;
 
-<<<<<<< HEAD
     MachineBasicBlock *EmitGCTransitionRA(MachineInstr *MI,
                                           MachineBasicBlock *MBB) const;
 
     MachineBasicBlock *EmitGCTransitionPause(MachineInstr *MI,
                                              MachineBasicBlock *MBB) const;
 
-    /// Utility function to emit atomic-load-arith operations (and, or, xor,
-    /// nand, max, min, umax, umin). It takes the corresponding instruction to
-    /// expand, the associated machine basic block, and the associated X86
-    /// opcodes for reg/reg.
-    MachineBasicBlock *EmitAtomicLoadArith(MachineInstr *MI,
-                                           MachineBasicBlock *MBB) const;
-
-    /// Utility function to emit atomic-load-arith operations (and, or, xor,
-    /// nand, add, sub, swap) for 64-bit operands on 32-bit target.
-    MachineBasicBlock *EmitAtomicLoadArith6432(MachineInstr *MI,
-                                               MachineBasicBlock *MBB) const;
-
-=======
->>>>>>> 0dbe803c
     // Utility function to emit the low-level va_arg code for X86-64.
     MachineBasicBlock *EmitVAARG64WithCustomInserter(
                        MachineInstr *MI,
