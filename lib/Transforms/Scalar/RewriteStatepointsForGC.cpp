//===- RewriteStatepointsForGC.cpp - Make GC relocations explicit ---------===//
//
//                     The LLVM Compiler Infrastructure
//
// This file is distributed under the University of Illinois Open Source
// License. See LICENSE.TXT for details.
//
//===----------------------------------------------------------------------===//
//
// Rewrite an existing set of gc.statepoints such that they make potential
// relocations performed by the garbage collector explicit in the IR.
//
//===----------------------------------------------------------------------===//

#include "llvm/Pass.h"
#include "llvm/Analysis/CFG.h"
#include "llvm/Analysis/InstructionSimplify.h"
#include "llvm/Analysis/TargetTransformInfo.h"
#include "llvm/ADT/SetOperations.h"
#include "llvm/ADT/Statistic.h"
#include "llvm/ADT/DenseSet.h"
#include "llvm/ADT/SetVector.h"
#include "llvm/ADT/StringRef.h"
#include "llvm/ADT/MapVector.h"
#include "llvm/IR/BasicBlock.h"
#include "llvm/IR/CallSite.h"
#include "llvm/IR/Dominators.h"
#include "llvm/IR/Function.h"
#include "llvm/IR/IRBuilder.h"
#include "llvm/IR/InstIterator.h"
#include "llvm/IR/Instructions.h"
#include "llvm/IR/Intrinsics.h"
#include "llvm/IR/IntrinsicInst.h"
#include "llvm/IR/Module.h"
#include "llvm/IR/MDBuilder.h"
#include "llvm/IR/Statepoint.h"
#include "llvm/IR/Value.h"
#include "llvm/IR/Verifier.h"
#include "llvm/Support/Debug.h"
#include "llvm/Support/CommandLine.h"
#include "llvm/Transforms/Scalar.h"
#include "llvm/Transforms/Utils/BasicBlockUtils.h"
#include "llvm/Transforms/Utils/Cloning.h"
#include "llvm/Transforms/Utils/Local.h"
#include "llvm/Transforms/Utils/PromoteMemToReg.h"

#define DEBUG_TYPE "rewrite-statepoints-for-gc"

using namespace llvm;

// Print the liveset found at the insert location
static cl::opt<bool> PrintLiveSet("spp-print-liveset", cl::Hidden,
                                  cl::init(false));
static cl::opt<bool> PrintLiveSetSize("spp-print-liveset-size", cl::Hidden,
                                      cl::init(false));
// Print out the base pointers for debugging
static cl::opt<bool> PrintBasePointers("spp-print-base-pointers", cl::Hidden,
                                       cl::init(false));

// Cost threshold measuring when it is profitable to rematerialize value instead
// of relocating it
static cl::opt<unsigned>
RematerializationThreshold("spp-rematerialization-threshold", cl::Hidden,
                           cl::init(6));

#ifdef XDEBUG
static bool ClobberNonLive = true;
#else
static bool ClobberNonLive = false;
#endif
static cl::opt<bool, true> ClobberNonLiveOverride("rs4gc-clobber-non-live",
                                                  cl::location(ClobberNonLive),
                                                  cl::Hidden);

static cl::opt<bool> UseDeoptBundles("rs4gc-use-deopt-bundles", cl::Hidden,
                                     cl::init(false));
static cl::opt<bool>
    AllowStatepointWithNoDeoptInfo("rs4gc-allow-statepoint-with-no-deopt-info",
                                   cl::Hidden, cl::init(true));

namespace {
struct RewriteStatepointsForGC : public ModulePass {
  static char ID; // Pass identification, replacement for typeid

  RewriteStatepointsForGC() : ModulePass(ID) {
    initializeRewriteStatepointsForGCPass(*PassRegistry::getPassRegistry());
  }
  bool runOnFunction(Function &F);
  bool runOnModule(Module &M) override {
    bool Changed = false;
    for (Function &F : M)
      Changed |= runOnFunction(F);

    if (Changed) {
      // stripNonValidAttributes asserts that shouldRewriteStatepointsIn
      // returns true for at least one function in the module.  Since at least
      // one function changed, we know that the precondition is satisfied.
      stripNonValidAttributes(M);
    }

    return Changed;
  }

  void getAnalysisUsage(AnalysisUsage &AU) const override {
    // We add and rewrite a bunch of instructions, but don't really do much
    // else.  We could in theory preserve a lot more analyses here.
    AU.addRequired<DominatorTreeWrapperPass>();
    AU.addRequired<TargetTransformInfoWrapperPass>();
  }

  /// The IR fed into RewriteStatepointsForGC may have had attributes implying
  /// dereferenceability that are no longer valid/correct after
  /// RewriteStatepointsForGC has run.  This is because semantically, after
  /// RewriteStatepointsForGC runs, all calls to gc.statepoint "free" the entire
  /// heap.  stripNonValidAttributes (conservatively) restores correctness
  /// by erasing all attributes in the module that externally imply
  /// dereferenceability.
  ///
  void stripNonValidAttributes(Module &M);

  // Helpers for stripNonValidAttributes
  void stripNonValidAttributesFromBody(Function &F);
  void stripNonValidAttributesFromPrototype(Function &F);
};
} // namespace

char RewriteStatepointsForGC::ID = 0;

ModulePass *llvm::createRewriteStatepointsForGCPass() {
  RewriteStatepointsForGC *RewritePass = new RewriteStatepointsForGC();
  return RewritePass;
}

INITIALIZE_PASS_BEGIN(RewriteStatepointsForGC, "rewrite-statepoints-for-gc",
                      "Make relocations explicit at statepoints", false, false)
INITIALIZE_PASS_DEPENDENCY(DominatorTreeWrapperPass)
INITIALIZE_PASS_END(RewriteStatepointsForGC, "rewrite-statepoints-for-gc",
                    "Make relocations explicit at statepoints", false, false)

namespace {
struct GCPtrLivenessData {
  /// Values defined in this block.
  DenseMap<BasicBlock *, DenseSet<Value *>> KillSet;
  /// Values used in this block (and thus live); does not included values
  /// killed within this block.
  DenseMap<BasicBlock *, DenseSet<Value *>> LiveSet;

  /// Values live into this basic block (i.e. used by any
  /// instruction in this basic block or ones reachable from here)
  DenseMap<BasicBlock *, DenseSet<Value *>> LiveIn;

  /// Values live out of this basic block (i.e. live into
  /// any successor block)
  DenseMap<BasicBlock *, DenseSet<Value *>> LiveOut;
};

// The type of the internal cache used inside the findBasePointers family
// of functions.  From the callers perspective, this is an opaque type and
// should not be inspected.
//
// In the actual implementation this caches two relations:
// - The base relation itself (i.e. this pointer is based on that one)
// - The base defining value relation (i.e. before base_phi insertion)
// Generally, after the execution of a full findBasePointer call, only the
// base relation will remain.  Internally, we add a mixture of the two
// types, then update all the second type to the first type
typedef DenseMap<Value *, Value *> DefiningValueMapTy;
typedef DenseSet<Value *> StatepointLiveSetTy;
typedef DenseMap<AssertingVH<Instruction>, AssertingVH<Value>>
  RematerializedValueMapTy;

struct PartiallyConstructedSafepointRecord {
  /// The set of values known to be live across this safepoint
  StatepointLiveSetTy LiveSet;

  /// Mapping from live pointers to a base-defining-value
  DenseMap<Value *, Value *> PointerToBase;

  /// The *new* gc.statepoint instruction itself.  This produces the token
  /// that normal path gc.relocates and the gc.result are tied to.
  Instruction *StatepointToken;

  /// Instruction to which exceptional gc relocates are attached
  /// Makes it easier to iterate through them during relocationViaAlloca.
  Instruction *UnwindToken;

  /// Record live values we are rematerialized instead of relocating.
  /// They are not included into 'LiveSet' field.
  /// Maps rematerialized copy to it's original value.
  RematerializedValueMapTy RematerializedValues;
};
}

static ArrayRef<Use> GetDeoptBundleOperands(ImmutableCallSite CS) {
  assert(UseDeoptBundles && "Should not be called otherwise!");

  Optional<OperandBundleUse> DeoptBundle = CS.getOperandBundle("deopt");

  if (!DeoptBundle.hasValue()) {
    assert(AllowStatepointWithNoDeoptInfo &&
           "Found non-leaf call without deopt info!");
    return None;
  }

  return DeoptBundle.getValue().Inputs;
}

/// Compute the live-in set for every basic block in the function
static void computeLiveInValues(DominatorTree &DT, Function &F,
                                GCPtrLivenessData &Data);

/// Given results from the dataflow liveness computation, find the set of live
/// Values at a particular instruction.
static void findLiveSetAtInst(Instruction *inst, GCPtrLivenessData &Data,
                              StatepointLiveSetTy &out);

// TODO: Once we can get to the GCStrategy, this becomes
// Optional<bool> isGCManagedPointer(const Value *V) const override {

static bool isGCPointerType(Type *T) {
  if (auto *PT = dyn_cast<PointerType>(T))
    // For the sake of this example GC, we arbitrarily pick addrspace(1) as our
    // GC managed heap.  We know that a pointer into this heap needs to be
    // updated and that no other pointer does.
    return (1 == PT->getAddressSpace());
  return false;
}

// Return true if this type is one which a) is a gc pointer or contains a GC
// pointer and b) is of a type this code expects to encounter as a live value.
// (The insertion code will assert that a type which matches (a) and not (b)
// is not encountered.)
static bool isHandledGCPointerType(Type *T) {
  // We fully support gc pointers
  if (isGCPointerType(T))
    return true;
  // We partially support vectors of gc pointers. The code will assert if it
  // can't handle something.
  if (auto VT = dyn_cast<VectorType>(T))
    if (isGCPointerType(VT->getElementType()))
      return true;
  return false;
}

static bool isRelocatablePointer(Value *V) {
  if (isa<Constant>(V)) {
    // The choice to exclude all things constant here is slightly subtle.
    // There are two independent reasons:
    // - We assume that things which are constant (from LLVM's definition)
    // do not move at runtime.  For example, the address of a global
    // variable is fixed, even though it's contents may not be.
    // - Second, we can't disallow arbitrary inttoptr constants even
    // if the language frontend does.  Optimization passes are free to
    // locally exploit facts without respect to global reachability.  This
    // can create sections of code which are dynamically unreachable and
    // contain just about anything.  (see constants.ll in tests)
    return false;
  }

  if (isa<AllocaInst>(V->stripPointerCasts())) {
    // A stack location cast as a managed pointer 
    // cannot be relocated by the runtime.
    return false;
  }

  return true;
}

static bool isTrackedGcPointer(Value *V) {
  return isHandledGCPointerType(V->getType())
    && isRelocatablePointer(V);
}

#ifndef NDEBUG
/// Returns true if this type contains a gc pointer whether we know how to
/// handle that type or not.
static bool containsGCPtrType(Type *Ty) {
  if (isGCPointerType(Ty))
    return true;
  if (VectorType *VT = dyn_cast<VectorType>(Ty))
    return isGCPointerType(VT->getScalarType());
  if (ArrayType *AT = dyn_cast<ArrayType>(Ty))
    return containsGCPtrType(AT->getElementType());
  if (StructType *ST = dyn_cast<StructType>(Ty))
    return std::any_of(
        ST->subtypes().begin(), ST->subtypes().end(),
        [](Type *SubType) { return containsGCPtrType(SubType); });
  return false;
}

// Returns true if this is a type which a) is a gc pointer or contains a GC
// pointer and b) is of a type which the code doesn't expect (i.e. first class
// aggregates).  Used to trip assertions.
static bool isUnhandledGCPointerType(Type *Ty) {
  return containsGCPtrType(Ty) && !isHandledGCPointerType(Ty);
}
#endif

static bool order_by_name(Value *a, Value *b) {
  if (a->hasName() && b->hasName()) {
    return -1 == a->getName().compare(b->getName());
  } else if (a->hasName() && !b->hasName()) {
    return true;
  } else if (!a->hasName() && b->hasName()) {
    return false;
  } else {
    // Better than nothing, but not stable
    return a < b;
  }
}

// Return the name of the value suffixed with the provided value, or if the
// value didn't have a name, the default value specified.
static std::string suffixed_name_or(Value *V, StringRef Suffix,
                                    StringRef DefaultName) {
  return V->hasName() ? (V->getName() + Suffix).str() : DefaultName.str();
}

// Conservatively identifies any definitions which might be live at the
// given instruction. The  analysis is performed immediately before the
// given instruction. Values defined by that instruction are not considered
// live.  Values used by that instruction are considered live.
static void analyzeParsePointLiveness(
    DominatorTree &DT, GCPtrLivenessData &OriginalLivenessData,
    const CallSite &CS, PartiallyConstructedSafepointRecord &result) {
  Instruction *inst = CS.getInstruction();

  StatepointLiveSetTy LiveSet;
  findLiveSetAtInst(inst, OriginalLivenessData, LiveSet);

  if (PrintLiveSet) {
    // Note: This output is used by several of the test cases
    // The order of elements in a set is not stable, put them in a vec and sort
    // by name
    SmallVector<Value *, 64> Temp;
    Temp.insert(Temp.end(), LiveSet.begin(), LiveSet.end());
    std::sort(Temp.begin(), Temp.end(), order_by_name);
    errs() << "Live Variables:\n";
    for (Value *V : Temp)
      dbgs() << " " << V->getName() << " " << *V << "\n";
  }
  if (PrintLiveSetSize) {
    errs() << "Safepoint For: " << CS.getCalledValue()->getName() << "\n";
    errs() << "Number live values: " << LiveSet.size() << "\n";
  }
  result.LiveSet = LiveSet;
}

static bool isKnownBaseResult(Value *V);
namespace {
/// A single base defining value - An immediate base defining value for an
/// instruction 'Def' is an input to 'Def' whose base is also a base of 'Def'.
/// For instructions which have multiple pointer [vector] inputs or that
/// transition between vector and scalar types, there is no immediate base
/// defining value.  The 'base defining value' for 'Def' is the transitive
/// closure of this relation stopping at the first instruction which has no
/// immediate base defining value.  The b.d.v. might itself be a base pointer,
/// but it can also be an arbitrary derived pointer. 
struct BaseDefiningValueResult {
  /// Contains the value which is the base defining value.
  Value * const BDV;
  /// True if the base defining value is also known to be an actual base
  /// pointer.
  const bool IsKnownBase;
  BaseDefiningValueResult(Value *BDV, bool IsKnownBase)
    : BDV(BDV), IsKnownBase(IsKnownBase) {
#ifndef NDEBUG
    // Check consistency between new and old means of checking whether a BDV is
    // a base.
    bool MustBeBase = isKnownBaseResult(BDV);
    assert(!MustBeBase || MustBeBase == IsKnownBase);
#endif
  }
};
}

static BaseDefiningValueResult findBaseDefiningValue(Value *I);

/// Return a base defining value for the 'Index' element of the given vector
/// instruction 'I'.  If Index is null, returns a BDV for the entire vector
/// 'I'.  As an optimization, this method will try to determine when the 
/// element is known to already be a base pointer.  If this can be established,
/// the second value in the returned pair will be true.  Note that either a
/// vector or a pointer typed value can be returned.  For the former, the
/// vector returned is a BDV (and possibly a base) of the entire vector 'I'.
/// If the later, the return pointer is a BDV (or possibly a base) for the
/// particular element in 'I'.  
static BaseDefiningValueResult
findBaseDefiningValueOfVector(Value *I) {
  assert(I->getType()->isVectorTy() &&
         cast<VectorType>(I->getType())->getElementType()->isPointerTy() &&
         "Illegal to ask for the base pointer of a non-pointer type");

  // Each case parallels findBaseDefiningValue below, see that code for
  // detailed motivation.

  if (isa<Argument>(I))
    // An incoming argument to the function is a base pointer
    return BaseDefiningValueResult(I, true);

  // We shouldn't see the address of a global as a vector value?
  assert(!isa<GlobalVariable>(I) &&
         "unexpected global variable found in base of vector");

  // We must not see the address of a local as a vector value.
  assert(!isa<AllocaInst>(I) &&
    "unexpected local variable found in base of vector");

  // inlining could possibly introduce phi node that contains
  // undef if callee has multiple returns
  if (isa<UndefValue>(I))
    // utterly meaningless, but useful for dealing with partially optimized
    // code.
    return BaseDefiningValueResult(I, true);

  // Due to inheritance, this must be _after_ the global variable and undef
  // checks
  if (Constant *Con = dyn_cast<Constant>(I)) {
    assert(!isa<GlobalVariable>(I) && !isa<UndefValue>(I) &&
           "order of checks wrong!");
    assert(Con->isNullValue() && "null is the only case which makes sense");
    return BaseDefiningValueResult(Con, true);
  }
  
  if (isa<LoadInst>(I))
    return BaseDefiningValueResult(I, true);

  if (isa<InsertElementInst>(I))
    // We don't know whether this vector contains entirely base pointers or
    // not.  To be conservatively correct, we treat it as a BDV and will
    // duplicate code as needed to construct a parallel vector of bases.
    return BaseDefiningValueResult(I, false);

  if (isa<ShuffleVectorInst>(I))
    // We don't know whether this vector contains entirely base pointers or
    // not.  To be conservatively correct, we treat it as a BDV and will
    // duplicate code as needed to construct a parallel vector of bases.
    // TODO: There a number of local optimizations which could be applied here
    // for particular sufflevector patterns.
    return BaseDefiningValueResult(I, false);

  // A PHI or Select is a base defining value.  The outer findBasePointer
  // algorithm is responsible for constructing a base value for this BDV.
  assert((isa<SelectInst>(I) || isa<PHINode>(I)) &&
         "unknown vector instruction - no base found for vector element");
  return BaseDefiningValueResult(I, false);
}

/// Helper function for findBasePointer - Will return a value which either a)
/// defines the base pointer for the input, b) blocks the simple search
/// (i.e. a PHI or Select of two derived pointers), or c) involves a change
/// from pointer to vector type or back.
static BaseDefiningValueResult findBaseDefiningValue(Value *I) {
  assert(isHandledGCPointerType(I->getType()) && 
    "Can only find the base of a handled GC-pointer");

  if (I->getType()->isVectorTy())
    return findBaseDefiningValueOfVector(I);
  
  assert(I->getType()->isPointerTy() &&
         "Illegal to ask for the base pointer of a non-pointer type");

  if (isa<Argument>(I))
    // An incoming argument to the function is a base pointer
    // We should have never reached here if this argument isn't an gc value
    return BaseDefiningValueResult(I, true);

  if (isa<GlobalVariable>(I))
    // base case
    return BaseDefiningValueResult(I, true);

  // inlining could possibly introduce phi node that contains
  // undef if callee has multiple returns
  if (isa<UndefValue>(I))
    // utterly meaningless, but useful for dealing with
    // partially optimized code.
    return BaseDefiningValueResult(I, true);

  // Due to inheritance, this must be _after_ the global variable and undef
  // checks
  if (isa<Constant>(I)) {
    assert(!isa<GlobalVariable>(I) && !isa<UndefValue>(I) &&
           "order of checks wrong!");
    // Note: Finding a constant base for something marked for relocation
    // doesn't really make sense.  The most likely case is either a) some
    // screwed up the address space usage or b) your validating against
    // compiled C++ code w/o the proper separation.  The only real exception
    // is a null pointer.  You could have generic code written to index of
    // off a potentially null value and have proven it null.  We also use
    // null pointers in dead paths of relocation phis (which we might later
    // want to find a base pointer for).
    assert(isa<ConstantPointerNull>(I) &&
           "null is the only case which makes sense");
    return BaseDefiningValueResult(I, true);
  }

  if (CastInst *CI = dyn_cast<CastInst>(I)) {
    // Handle the case casts to a GC pointer type.
    //
    // Runtimes like the CLR permit casts to GC-pointer type.
    // In these cases, consider the cast instruction as the 
    // Base pointer.
    //
    // Assumptions:
    //  1) The front-end introduces only safe casts to a GC-pointer
    //  2) The gc-pointer so obtained is a base-pointer
    //  3) Optimizer does not make up its own casts 
    //  4) Optimizer does not move casts beyond GC-safe points, since the
    //     cast may not be valid at that location.
    //
    // TODO: Assumption (4) is NOT true for addrspacecast instrction.
    // Issue https://github.com/dotnet/llilc/issues/872 tracks this.
    //  
    // One option to solve #872 is:
    // (a) Introduce a new instruction (say GCCast) that has mobility constraints 
    // (b) Perform native-pointer <-> gc-pointer casts only using this instruction.
    //
    // If we have a GCCast instruction, 
    //   - Case 1 below should be re-written in terms of GCCast instruction.
    //   - Case 2 will go away, since int to gc-pointer conversion directly 
    //     is not allowed
    //   - This will also prevent cases like the following, where we may encounter a 
    //     ConstantExpr involving bitcasts. For example:
    //        @_out = external global i64
    //        %3 = phi %Object*[bitcast(i64* @_out to %Object addrspace(1)*), % 1], 
    //                         [bitcast(i64* @_out to %Object addrspace(1)*), % 2] 

    Value *Def = CI->stripPointerCasts();

    if (!isGCPointerType(Def->getType())) {
      // Case 1: Native-pointer to GC pointer cast.
      // For example:
      //   %1 = aloca Object
      //   %2 = addrspacecast Object* %1 to %Object addrspace(1)*
      return BaseDefiningValueResult(CI, true);
    }

    if (isa<CastInst>(Def)) {
      // Case 2: Int to gc-pointer cast
      // If we find a cast instruction here, it means we've found a cast which is
      // not simply a pointer cast (i.e. an inttoptr).  For example:
      //   %2 = inttoptr i64 %1 to %Object addrspace(1)*
      // Assume that the cast value is correct, and is a base pointer
     return BaseDefiningValueResult(Def, true);
    }

    // Case 3: Cast between GC-pointer Types
    //    %2 = bitcast %Object1 addrspace(1)* %1 to %Object2 addrspace(1)*
    return findBaseDefiningValue(Def);
  }

  if (isa<LoadInst>(I))
    // The value loaded is an gc base itself
    return BaseDefiningValueResult(I, true);
  

  if (GetElementPtrInst *GEP = dyn_cast<GetElementPtrInst>(I))
    // The base of this GEP is the base
    return findBaseDefiningValue(GEP->getPointerOperand());

  if (IntrinsicInst *II = dyn_cast<IntrinsicInst>(I)) {
    switch (II->getIntrinsicID()) {
    case Intrinsic::experimental_gc_result_ptr:
    default:
      // fall through to general call handling
      break;
    case Intrinsic::experimental_gc_statepoint:
    case Intrinsic::experimental_gc_result_float:
    case Intrinsic::experimental_gc_result_int:
      llvm_unreachable("these don't produce pointers");
    case Intrinsic::experimental_gc_relocate: {
      // Rerunning safepoint insertion after safepoints are already
      // inserted is not supported.  It could probably be made to work,
      // but why are you doing this?  There's no good reason.
      llvm_unreachable("repeat safepoint insertion is not supported");
    }
    case Intrinsic::gcroot:
      // Currently, this mechanism hasn't been extended to work with gcroot.
      // There's no reason it couldn't be, but I haven't thought about the
      // implications much.
      llvm_unreachable(
          "interaction with the gcroot mechanism is not supported");
    }
  }
  // We assume that functions in the source language only return base
  // pointers.  This should probably be generalized via attributes to support
  // both source language and internal functions.
  if (isa<CallInst>(I) || isa<InvokeInst>(I))
    return BaseDefiningValueResult(I, true);

  // I have absolutely no idea how to implement this part yet.  It's not
  // necessarily hard, I just haven't really looked at it yet.
  assert(!isa<LandingPadInst>(I) && "Landing Pad is unimplemented");

  if (isa<AtomicCmpXchgInst>(I))
    // A CAS is effectively a atomic store and load combined under a
    // predicate.  From the perspective of base pointers, we just treat it
    // like a load.
    return BaseDefiningValueResult(I, true);

  assert(!isa<AtomicRMWInst>(I) && "Xchg handled above, all others are "
                                   "binary ops which don't apply to pointers");

  // The aggregate ops.  Aggregates can either be in the heap or on the
  // stack, but in either case, this is simply a field load.  As a result,
  // this is a defining definition of the base just like a load is.
  if (isa<ExtractValueInst>(I))
    return BaseDefiningValueResult(I, true);

  // We should never see an insert vector since that would require we be
  // tracing back a struct value not a pointer value.
  assert(!isa<InsertValueInst>(I) &&
         "Base pointer for a struct is meaningless");

  // An extractelement produces a base result exactly when it's input does.
  // We may need to insert a parallel instruction to extract the appropriate
  // element out of the base vector corresponding to the input. Given this,
  // it's analogous to the phi and select case even though it's not a merge.
  if (isa<ExtractElementInst>(I))
    // Note: There a lot of obvious peephole cases here.  This are deliberately
    // handled after the main base pointer inference algorithm to make writing
    // test cases to exercise that code easier.
    return BaseDefiningValueResult(I, false);

  // The last two cases here don't return a base pointer.  Instead, they
  // return a value which dynamically selects from among several base
  // derived pointers (each with it's own base potentially).  It's the job of
  // the caller to resolve these.
  assert((isa<SelectInst>(I) || isa<PHINode>(I)) &&
         "missing instruction case in findBaseDefiningValing");
  return BaseDefiningValueResult(I, false);
}

/// Returns the base defining value for this value.
static Value *findBaseDefiningValueCached(Value *I, DefiningValueMapTy &Cache) {
  Value *&Cached = Cache[I];
  if (!Cached) {
    Cached = findBaseDefiningValue(I).BDV;
    DEBUG(dbgs() << "fBDV-cached: " << I->getName() << " -> "
                 << Cached->getName() << "\n");
  }
  assert(Cache[I] != nullptr);
  return Cached;
}

/// Return a base pointer for this value if known.  Otherwise, return it's
/// base defining value.
static Value *findBaseOrBDV(Value *I, DefiningValueMapTy &Cache) {
  Value *Def = findBaseDefiningValueCached(I, Cache);
  auto Found = Cache.find(Def);
  if (Found != Cache.end()) {
    // Either a base-of relation, or a self reference.  Caller must check.
    return Found->second;
  }
  // Only a BDV available
  return Def;
}

/// Given the result of a call to findBaseDefiningValue, or findBaseOrBDV,
/// is it known to be a base pointer?  Or do we need to continue searching.
static bool isKnownBaseResult(Value *V) {
  if (!isa<PHINode>(V) && !isa<SelectInst>(V) &&
      !isa<ExtractElementInst>(V) && !isa<InsertElementInst>(V) &&
      !isa<ShuffleVectorInst>(V)) {
    // no recursion possible
    return true;
  }
  if (isa<Instruction>(V) &&
      cast<Instruction>(V)->getMetadata("is_base_value")) {
    // This is a previously inserted base phi or select.  We know
    // that this is a base value.
    return true;
  }

  // We need to keep searching
  return false;
}

namespace {
/// Models the state of a single base defining value in the findBasePointer
/// algorithm for determining where a new instruction is needed to propagate
/// the base of this BDV.
class BDVState {
public:
  enum Status { Unknown, Base, Conflict };

  BDVState(Status s, Value *b = nullptr) : status(s), base(b) {
    assert(status != Base || b);
  }
  explicit BDVState(Value *b) : status(Base), base(b) {}
  BDVState() : status(Unknown), base(nullptr) {}

  Status getStatus() const { return status; }
  Value *getBase() const { return base; }

  bool isBase() const { return getStatus() == Base; }
  bool isUnknown() const { return getStatus() == Unknown; }
  bool isConflict() const { return getStatus() == Conflict; }

  bool operator==(const BDVState &other) const {
    return base == other.base && status == other.status;
  }

  bool operator!=(const BDVState &other) const { return !(*this == other); }

  LLVM_DUMP_METHOD
  void dump() const { print(dbgs()); dbgs() << '\n'; }
  
  void print(raw_ostream &OS) const {
    switch (status) {
    case Unknown:
      OS << "U";
      break;
    case Base:
      OS << "B";
      break;
    case Conflict:
      OS << "C";
      break;
    };
    OS << " (" << base << " - "
       << (base ? base->getName() : "nullptr") << "): ";
  }

private:
  Status status;
  Value *base; // non null only if status == base
};
}

#ifndef NDEBUG
static raw_ostream &operator<<(raw_ostream &OS, const BDVState &State) {
  State.print(OS);
  return OS;
}
#endif

namespace {
// Values of type BDVState form a lattice, and this is a helper
// class that implementes the meet operation.  The meat of the meet
// operation is implemented in MeetBDVStates::pureMeet
class MeetBDVStates {
public:
  /// Initializes the currentResult to the TOP state so that if can be met with
  /// any other state to produce that state.
  MeetBDVStates() {}

  // Destructively meet the current result with the given BDVState
  void meetWith(BDVState otherState) {
    currentResult = meet(otherState, currentResult);
  }

  BDVState getResult() const { return currentResult; }

private:
  BDVState currentResult;

  /// Perform a meet operation on two elements of the BDVState lattice.
  static BDVState meet(BDVState LHS, BDVState RHS) {
    assert((pureMeet(LHS, RHS) == pureMeet(RHS, LHS)) &&
           "math is wrong: meet does not commute!");
    BDVState Result = pureMeet(LHS, RHS);
    DEBUG(dbgs() << "meet of " << LHS << " with " << RHS
                 << " produced " << Result << "\n");
    return Result;
  }

  static BDVState pureMeet(const BDVState &stateA, const BDVState &stateB) {
    switch (stateA.getStatus()) {
    case BDVState::Unknown:
      return stateB;

    case BDVState::Base:
      assert(stateA.getBase() && "can't be null");
      if (stateB.isUnknown())
        return stateA;

      if (stateB.isBase()) {
        if (stateA.getBase() == stateB.getBase()) {
          assert(stateA == stateB && "equality broken!");
          return stateA;
        }
        return BDVState(BDVState::Conflict);
      }
      assert(stateB.isConflict() && "only three states!");
      return BDVState(BDVState::Conflict);

    case BDVState::Conflict:
      return stateA;
    }
    llvm_unreachable("only three states!");
  }
};
}


/// For a given value or instruction, figure out what base ptr it's derived
/// from.  For gc objects, this is simply itself.  On success, returns a value
/// which is the base pointer.  (This is reliable and can be used for
/// relocation.)  On failure, returns nullptr.
static Value *findBasePointer(Value *I, Pass *P, DefiningValueMapTy &cache) {
  RewriteStatepointsForGC *RewritePass = (RewriteStatepointsForGC *)P;

  // If the runtime does not require base-pointers to be tracked
  // explicitly, simply return the pointer as its own base.
  // In this case, findBasePointer is an identity mapping.

  Value *def = findBaseOrBDV(I, cache);

  if (isKnownBaseResult(def)) {
    return def;
  }

  // Here's the rough algorithm:
  // - For every SSA value, construct a mapping to either an actual base
  //   pointer or a PHI which obscures the base pointer.
  // - Construct a mapping from PHI to unknown TOP state.  Use an
  //   optimistic algorithm to propagate base pointer information.  Lattice
  //   looks like:
  //   UNKNOWN
  //   b1 b2 b3 b4
  //   CONFLICT
  //   When algorithm terminates, all PHIs will either have a single concrete
  //   base or be in a conflict state.
  // - For every conflict, insert a dummy PHI node without arguments.  Add
  //   these to the base[Instruction] = BasePtr mapping.  For every
  //   non-conflict, add the actual base.
  //  - For every conflict, add arguments for the base[a] of each input
  //   arguments.
  //
  // Note: A simpler form of this would be to add the conflict form of all
  // PHIs without running the optimistic algorithm.  This would be
  // analogous to pessimistic data flow and would likely lead to an
  // overall worse solution.

#ifndef NDEBUG
  auto isExpectedBDVType = [](Value *BDV) {
    return isa<PHINode>(BDV) || isa<SelectInst>(BDV) ||
           isa<ExtractElementInst>(BDV) || isa<InsertElementInst>(BDV);
  };
#endif

  // Once populated, will contain a mapping from each potentially non-base BDV
  // to a lattice value (described above) which corresponds to that BDV.
  // We use the order of insertion (DFS over the def/use graph) to provide a
  // stable deterministic ordering for visiting DenseMaps (which are unordered)
  // below.  This is important for deterministic compilation.
  MapVector<Value *, BDVState> States;

  // Recursively fill in all base defining values reachable from the initial
  // one for which we don't already know a definite base value for
  /* scope */ {
    SmallVector<Value*, 16> Worklist;
    Worklist.push_back(def);
    States.insert(std::make_pair(def, BDVState()));
    while (!Worklist.empty()) {
      Value *Current = Worklist.pop_back_val();
      assert(!isKnownBaseResult(Current) && "why did it get added?");

      auto visitIncomingValue = [&](Value *InVal) {

        Value *Base = findBaseOrBDV(InVal, cache);
        if (isKnownBaseResult(Base))
          // Known bases won't need new instructions introduced and can be
          // ignored safely
          return;
        assert(isExpectedBDVType(Base) && "the only non-base values "
               "we see should be base defining values");
        if (States.insert(std::make_pair(Base, BDVState())).second)
          Worklist.push_back(Base);
      };
      if (PHINode *Phi = dyn_cast<PHINode>(Current)) {
        for (Value *InVal : Phi->incoming_values())
          visitIncomingValue(InVal);
      } else if (SelectInst *Sel = dyn_cast<SelectInst>(Current)) {
        visitIncomingValue(Sel->getTrueValue());
        visitIncomingValue(Sel->getFalseValue());
      } else if (auto *EE = dyn_cast<ExtractElementInst>(Current)) {
        visitIncomingValue(EE->getVectorOperand());
      } else if (auto *IE = dyn_cast<InsertElementInst>(Current)) {
        visitIncomingValue(IE->getOperand(0)); // vector operand
        visitIncomingValue(IE->getOperand(1)); // scalar operand
      } else {
        // There is one known class of instructions we know we don't handle.
        assert(isa<ShuffleVectorInst>(Current));
        llvm_unreachable("unimplemented instruction case");
      }
    }
  }

#ifndef NDEBUG
  DEBUG(dbgs() << "States after initialization:\n");
  for (auto Pair : States) {
    DEBUG(dbgs() << " " << Pair.second << " for " << *Pair.first << "\n");
  }
#endif

  // Return a phi state for a base defining value.  We'll generate a new
  // base state for known bases and expect to find a cached state otherwise.
  auto getStateForBDV = [&](Value *baseValue) {
    if (isKnownBaseResult(baseValue))
      return BDVState(baseValue);
    auto I = States.find(baseValue);
    assert(I != States.end() && "lookup failed!");
    return I->second;
  };

  bool progress = true;
  while (progress) {
#ifndef NDEBUG
    const size_t oldSize = States.size();
#endif
    progress = false;
    // We're only changing values in this loop, thus safe to keep iterators.
    // Since this is computing a fixed point, the order of visit does not
    // effect the result.  TODO: We could use a worklist here and make this run
    // much faster.
    for (auto Pair : States) {
      Value *BDV = Pair.first;
      assert(!isKnownBaseResult(BDV) && "why did it get added?");

      // Given an input value for the current instruction, return a BDVState
      // instance which represents the BDV of that value.
      auto getStateForInput = [&](Value *V) mutable {
        Value *BDV = findBaseOrBDV(V, cache);
        return getStateForBDV(BDV);
      };

      MeetBDVStates calculateMeet;
      if (SelectInst *select = dyn_cast<SelectInst>(BDV)) {
        calculateMeet.meetWith(getStateForInput(select->getTrueValue()));
        calculateMeet.meetWith(getStateForInput(select->getFalseValue()));
      } else if (PHINode *Phi = dyn_cast<PHINode>(BDV)) {
        for (Value *Val : Phi->incoming_values())
          calculateMeet.meetWith(getStateForInput(Val));
      } else if (auto *EE = dyn_cast<ExtractElementInst>(BDV)) {
        // The 'meet' for an extractelement is slightly trivial, but it's still
        // useful in that it drives us to conflict if our input is.
        calculateMeet.meetWith(getStateForInput(EE->getVectorOperand()));
      } else {
        // Given there's a inherent type mismatch between the operands, will
        // *always* produce Conflict.
        auto *IE = cast<InsertElementInst>(BDV);
        calculateMeet.meetWith(getStateForInput(IE->getOperand(0)));
        calculateMeet.meetWith(getStateForInput(IE->getOperand(1)));
      }

      BDVState oldState = States[BDV];
      BDVState newState = calculateMeet.getResult();
      if (oldState != newState) {
        progress = true;
        States[BDV] = newState;
      }
    }

    assert(oldSize == States.size() &&
           "fixed point shouldn't be adding any new nodes to state");
  }

#ifndef NDEBUG
  DEBUG(dbgs() << "States after meet iteration:\n");
  for (auto Pair : States) {
    DEBUG(dbgs() << " " << Pair.second << " for " << *Pair.first << "\n");
  }
#endif
  
  // Insert Phis for all conflicts
  // TODO: adjust naming patterns to avoid this order of iteration dependency
  for (auto Pair : States) {
    Instruction *I = cast<Instruction>(Pair.first);
    BDVState State = Pair.second;
    assert(!isKnownBaseResult(I) && "why did it get added?");
    assert(!State.isUnknown() && "Optimistic algorithm didn't complete!");

    // extractelement instructions are a bit special in that we may need to
    // insert an extract even when we know an exact base for the instruction.
    // The problem is that we need to convert from a vector base to a scalar
    // base for the particular indice we're interested in.
    if (State.isBase() && isa<ExtractElementInst>(I) &&
        isa<VectorType>(State.getBase()->getType())) {
      auto *EE = cast<ExtractElementInst>(I);
      // TODO: In many cases, the new instruction is just EE itself.  We should
      // exploit this, but can't do it here since it would break the invariant
      // about the BDV not being known to be a base.
      auto *BaseInst = ExtractElementInst::Create(State.getBase(),
                                                  EE->getIndexOperand(),
                                                  "base_ee", EE);
      BaseInst->setMetadata("is_base_value", MDNode::get(I->getContext(), {}));
      States[I] = BDVState(BDVState::Base, BaseInst);
    }

    // Since we're joining a vector and scalar base, they can never be the
    // same.  As a result, we should always see insert element having reached
    // the conflict state.
    if (isa<InsertElementInst>(I)) {
      assert(State.isConflict());
    }
    
    if (!State.isConflict())
      continue;

    /// Create and insert a new instruction which will represent the base of
    /// the given instruction 'I'.
    auto MakeBaseInstPlaceholder = [](Instruction *I) -> Instruction* {
      if (isa<PHINode>(I)) {
        BasicBlock *BB = I->getParent();
        int NumPreds = std::distance(pred_begin(BB), pred_end(BB));
        assert(NumPreds > 0 && "how did we reach here");
        std::string Name = suffixed_name_or(I, ".base", "base_phi");
        return PHINode::Create(I->getType(), NumPreds, Name, I);
      } else if (SelectInst *Sel = dyn_cast<SelectInst>(I)) {
        // The undef will be replaced later
        UndefValue *Undef = UndefValue::get(Sel->getType());
        std::string Name = suffixed_name_or(I, ".base", "base_select");
        return SelectInst::Create(Sel->getCondition(), Undef,
                                  Undef, Name, Sel);
      } else if (auto *EE = dyn_cast<ExtractElementInst>(I)) {
        UndefValue *Undef = UndefValue::get(EE->getVectorOperand()->getType());
        std::string Name = suffixed_name_or(I, ".base", "base_ee");
        return ExtractElementInst::Create(Undef, EE->getIndexOperand(), Name,
                                          EE);
      } else {
        auto *IE = cast<InsertElementInst>(I);
        UndefValue *VecUndef = UndefValue::get(IE->getOperand(0)->getType());
        UndefValue *ScalarUndef = UndefValue::get(IE->getOperand(1)->getType());
        std::string Name = suffixed_name_or(I, ".base", "base_ie");
        return InsertElementInst::Create(VecUndef, ScalarUndef,
                                         IE->getOperand(2), Name, IE);
      }

    };
    Instruction *BaseInst = MakeBaseInstPlaceholder(I);
    // Add metadata marking this as a base value
    BaseInst->setMetadata("is_base_value", MDNode::get(I->getContext(), {}));
    States[I] = BDVState(BDVState::Conflict, BaseInst);
  }

  // Returns a instruction which produces the base pointer for a given
  // instruction.  The instruction is assumed to be an input to one of the BDVs
  // seen in the inference algorithm above.  As such, we must either already
  // know it's base defining value is a base, or have inserted a new
  // instruction to propagate the base of it's BDV and have entered that newly
  // introduced instruction into the state table.  In either case, we are
  // assured to be able to determine an instruction which produces it's base
  // pointer. 
  auto getBaseForInput = [&](Value *Input, Instruction *InsertPt) {
    Value *BDV = findBaseOrBDV(Input, cache);
    Value *Base = nullptr;
    if (isKnownBaseResult(BDV)) {
      Base = BDV;
    } else {
      // Either conflict or base.
      assert(States.count(BDV));
      Base = States[BDV].getBase();
    }
    assert(Base && "can't be null");
    // The cast is needed since base traversal may strip away bitcasts
    if (Base->getType() != Input->getType() &&
        InsertPt) {
      Base = new BitCastInst(Base, Input->getType(), "cast",
                             InsertPt);
    }
    return Base;
  };

  // Fixup all the inputs of the new PHIs.  Visit order needs to be
  // deterministic and predictable because we're naming newly created
  // instructions.
  for (auto Pair : States) {
    Instruction *BDV = cast<Instruction>(Pair.first);
    BDVState State = Pair.second;

    assert(!isKnownBaseResult(BDV) && "why did it get added?");
    assert(!State.isUnknown() && "Optimistic algorithm didn't complete!");
    if (!State.isConflict())
      continue;

    if (PHINode *basephi = dyn_cast<PHINode>(State.getBase())) {
      PHINode *phi = cast<PHINode>(BDV);
      unsigned NumPHIValues = phi->getNumIncomingValues();
      for (unsigned i = 0; i < NumPHIValues; i++) {
        Value *InVal = phi->getIncomingValue(i);
        BasicBlock *InBB = phi->getIncomingBlock(i);

        // If we've already seen InBB, add the same incoming value
        // we added for it earlier.  The IR verifier requires phi
        // nodes with multiple entries from the same basic block
        // to have the same incoming value for each of those
        // entries.  If we don't do this check here and basephi
        // has a different type than base, we'll end up adding two
        // bitcasts (and hence two distinct values) as incoming
        // values for the same basic block.

        int blockIndex = basephi->getBasicBlockIndex(InBB);
        if (blockIndex != -1) {
          Value *oldBase = basephi->getIncomingValue(blockIndex);
          basephi->addIncoming(oldBase, InBB);
          
#ifndef NDEBUG
          Value *Base = getBaseForInput(InVal, nullptr);
          // In essence this assert states: the only way two
          // values incoming from the same basic block may be
          // different is by being different bitcasts of the same
          // value.  A cleanup that remains TODO is changing
          // findBaseOrBDV to return an llvm::Value of the correct
          // type (and still remain pure).  This will remove the
          // need to add bitcasts.
          assert(Base->stripPointerCasts() == oldBase->stripPointerCasts() &&
                 "sanity -- findBaseOrBDV should be pure!");
#endif
          continue;
        }

        // Find the instruction which produces the base for each input.  We may
        // need to insert a bitcast in the incoming block.
        // TODO: Need to split critical edges if insertion is needed
        Value *Base = getBaseForInput(InVal, InBB->getTerminator());
        basephi->addIncoming(Base, InBB);
      }
      assert(basephi->getNumIncomingValues() == NumPHIValues);
    } else if (SelectInst *BaseSel = dyn_cast<SelectInst>(State.getBase())) {
      SelectInst *Sel = cast<SelectInst>(BDV);
      // Operand 1 & 2 are true, false path respectively. TODO: refactor to
      // something more safe and less hacky.
      for (int i = 1; i <= 2; i++) {
        Value *InVal = Sel->getOperand(i);
        // Find the instruction which produces the base for each input.  We may
        // need to insert a bitcast.
        Value *Base = getBaseForInput(InVal, BaseSel);
        BaseSel->setOperand(i, Base);
      }
    } else if (auto *BaseEE = dyn_cast<ExtractElementInst>(State.getBase())) {
      Value *InVal = cast<ExtractElementInst>(BDV)->getVectorOperand();
      // Find the instruction which produces the base for each input.  We may
      // need to insert a bitcast.
      Value *Base = getBaseForInput(InVal, BaseEE);
      BaseEE->setOperand(0, Base);
    } else {
      auto *BaseIE = cast<InsertElementInst>(State.getBase());
      auto *BdvIE = cast<InsertElementInst>(BDV);
      auto UpdateOperand = [&](int OperandIdx) {
        Value *InVal = BdvIE->getOperand(OperandIdx);
        Value *Base = getBaseForInput(InVal, BaseIE);
        BaseIE->setOperand(OperandIdx, Base);
      };
      UpdateOperand(0); // vector operand
      UpdateOperand(1); // scalar operand
    }

  }

  // Now that we're done with the algorithm, see if we can optimize the 
  // results slightly by reducing the number of new instructions needed. 
  // Arguably, this should be integrated into the algorithm above, but 
  // doing as a post process step is easier to reason about for the moment.
  DenseMap<Value *, Value *> ReverseMap;
  SmallPtrSet<Instruction *, 16> NewInsts;
  SmallSetVector<AssertingVH<Instruction>, 16> Worklist;
  // Note: We need to visit the states in a deterministic order.  We uses the
  // Keys we sorted above for this purpose.  Note that we are papering over a
  // bigger problem with the algorithm above - it's visit order is not
  // deterministic.  A larger change is needed to fix this.
  for (auto Pair : States) {
    auto *BDV = Pair.first;
    auto State = Pair.second;
    Value *Base = State.getBase();
    assert(BDV && Base);
    assert(!isKnownBaseResult(BDV) && "why did it get added?");
    assert(isKnownBaseResult(Base) &&
           "must be something we 'know' is a base pointer");
    if (!State.isConflict())
      continue;

    ReverseMap[Base] = BDV;
    if (auto *BaseI = dyn_cast<Instruction>(Base)) {
      NewInsts.insert(BaseI);
      Worklist.insert(BaseI);
    }
  }
  auto ReplaceBaseInstWith = [&](Value *BDV, Instruction *BaseI,
                                 Value *Replacement) {
    // Add users which are new instructions (excluding self references)
    for (User *U : BaseI->users())
      if (auto *UI = dyn_cast<Instruction>(U))
        if (NewInsts.count(UI) && UI != BaseI)
          Worklist.insert(UI);
    // Then do the actual replacement
    NewInsts.erase(BaseI);
    ReverseMap.erase(BaseI);
    BaseI->replaceAllUsesWith(Replacement);
    BaseI->eraseFromParent();
    assert(States.count(BDV));
    assert(States[BDV].isConflict() && States[BDV].getBase() == BaseI);
    States[BDV] = BDVState(BDVState::Conflict, Replacement);
  };
  const DataLayout &DL = cast<Instruction>(def)->getModule()->getDataLayout();
  while (!Worklist.empty()) {
    Instruction *BaseI = Worklist.pop_back_val();
    assert(NewInsts.count(BaseI));
    Value *Bdv = ReverseMap[BaseI];
    if (auto *BdvI = dyn_cast<Instruction>(Bdv))
      if (BaseI->isIdenticalTo(BdvI)) {
        DEBUG(dbgs() << "Identical Base: " << *BaseI << "\n");
        ReplaceBaseInstWith(Bdv, BaseI, Bdv);
        continue;
      }
    if (Value *V = SimplifyInstruction(BaseI, DL)) {
      DEBUG(dbgs() << "Base " << *BaseI << " simplified to " << *V << "\n");
      ReplaceBaseInstWith(Bdv, BaseI, V);
      continue;
    }
  }

  // Cache all of our results so we can cheaply reuse them
  // NOTE: This is actually two caches: one of the base defining value
  // relation and one of the base pointer relation!  FIXME
  for (auto Pair : States) {
    auto *BDV = Pair.first;
    Value *base = Pair.second.getBase();
    assert(BDV && base);

    std::string fromstr = cache.count(BDV) ? cache[BDV]->getName() : "none";
    DEBUG(dbgs() << "Updating base value cache"
          << " for: " << BDV->getName()
          << " from: " << fromstr
          << " to: " << base->getName() << "\n");

    if (cache.count(BDV)) {
      // Once we transition from the BDV relation being store in the cache to
      // the base relation being stored, it must be stable
      assert((!isKnownBaseResult(cache[BDV]) || cache[BDV] == base) &&
             "base relation should be stable");
    }
    cache[BDV] = base;
  }
  assert(cache.find(def) != cache.end());
  return cache[def];
}

// For a set of live pointers (base and/or derived), identify the base
// pointer of the object which they are derived from.  This routine will
// mutate the IR graph as needed to make the 'base' pointer live at the
// definition site of 'derived'.  This ensures that any use of 'derived' can
// also use 'base'.  This may involve the insertion of a number of
// additional PHI nodes.
//
// preconditions: live is a set of pointer type Values
//
// side effects: may insert PHI nodes into the existing CFG, will preserve
// CFG, will not remove or mutate any existing nodes
//
// post condition: PointerToBase contains one (derived, base) pair for every
// pointer in live.  Note that derived can be equal to base if the original
// pointer was a base pointer.
static void
findBasePointers(const StatepointLiveSetTy &live, Pass *P,
                 DenseMap<Value *, Value *> &PointerToBase,
                 DominatorTree *DT, DefiningValueMapTy &DVCache) {
  // For the naming of values inserted to be deterministic - which makes for
  // much cleaner and more stable tests - we need to assign an order to the
  // live values.  DenseSets do not provide a deterministic order across runs.
  SmallVector<Value *, 64> Temp;
  Temp.insert(Temp.end(), live.begin(), live.end());
  std::sort(Temp.begin(), Temp.end(), order_by_name);
  for (Value *ptr : Temp) {
    Value *base = findBasePointer(ptr, P, DVCache);
    assert(base && "failed to find base pointer");
    PointerToBase[ptr] = base;

    assert((!isa<Instruction>(base) || !isa<Instruction>(ptr) ||
            DT->dominates(cast<Instruction>(base)->getParent(),
                          cast<Instruction>(ptr)->getParent())) &&
           "The base we found better dominate the derived pointer");

    // The base pointer can a be nullptr in cases like:
    // %3 = phi i8 addrspace(1)* [ null, %1 ], [ null, %2 ]
    // 
    // If BasePtr is null, the base/derived pointers will be dropped from
    // the liveset, and therefore should not be a problem to the Verified.
    //
    // In other cases, deriving from a base-pointer 
    // If you see this trip and like to live really dangerously, the code should
    // be correct, just with idioms the verifier can't handle.  You can try
    // disabling the verifier at your own substantial risk.
    assert((isa<PHINode>(ptr->stripPointerCasts()) || !isa<ConstantPointerNull>(base)) &&
           "the relocation code needs adjustment to handle the relocation of "
           "a null pointer constant without causing false positives in the "
           "safepoint ir verifier.");
  }
}

/// Find the required based pointers (and adjust the live set) for the given
/// parse point.
static void findBasePointers(DominatorTree &DT, Pass *P, 
                             DefiningValueMapTy &DVCache, const CallSite &CS,
                             PartiallyConstructedSafepointRecord &result) {
  DenseMap<Value *, Value *> PointerToBase;
  findBasePointers(result.LiveSet, P, PointerToBase, &DT, DVCache);

  if (PrintBasePointers) {
    // Note: Need to print these in a stable order since this is checked in
    // some tests.
    errs() << "Base Pairs (w/o Relocation):\n";
    SmallVector<Value *, 64> Temp;
    Temp.reserve(PointerToBase.size());
    for (auto Pair : PointerToBase) {
      Temp.push_back(Pair.first);
    }
    std::sort(Temp.begin(), Temp.end(), order_by_name);
    for (Value *Ptr : Temp) {
      Value *Base = PointerToBase[Ptr];
      errs() << " derived %" << Ptr->getName() << " base %" << Base->getName()
             << "\n";
    }
  }

  result.PointerToBase = PointerToBase;
}

/// Given an updated version of the dataflow liveness results, update the
/// liveset and base pointer maps for the call site CS.
static void recomputeLiveInValues(GCPtrLivenessData &RevisedLivenessData,
                                  const CallSite &CS,
                                  PartiallyConstructedSafepointRecord &result);

static void recomputeLiveInValues(
    Function &F, DominatorTree &DT, Pass *P, ArrayRef<CallSite> toUpdate,
    MutableArrayRef<struct PartiallyConstructedSafepointRecord> records) {
  // TODO-PERF: reuse the original liveness, then simply run the dataflow
  // again.  The old values are still live and will help it stabilize quickly.
  GCPtrLivenessData RevisedLivenessData;
  computeLiveInValues(DT, F, RevisedLivenessData);
  for (size_t i = 0; i < records.size(); i++) {
    struct PartiallyConstructedSafepointRecord &info = records[i];
    const CallSite &CS = toUpdate[i];
    recomputeLiveInValues(RevisedLivenessData, CS, info);
  }
}

// When inserting gc.relocate and gc.result calls, we need to ensure there are
// no uses of the original value / return value between the gc.statepoint and
// the gc.relocate / gc.result call.  One case which can arise is a phi node
// starting one of the successor blocks.  We also need to be able to insert the
// gc.relocates only on the path which goes through the statepoint.  We might
// need to split an edge to make this possible.
static BasicBlock *
normalizeForInvokeSafepoint(BasicBlock *BB, BasicBlock *InvokeParent,
                            DominatorTree &DT) {
  BasicBlock *Ret = BB;
  if (!BB->getUniquePredecessor())
    Ret = SplitBlockPredecessors(BB, InvokeParent, "", &DT);

  // Now that 'Ret' has unique predecessor we can safely remove all phi nodes
  // from it
  FoldSingleEntryPHINodes(Ret);
  assert(!isa<PHINode>(Ret->begin()) &&
         "All PHI nodes should have been removed!");

  // At this point, we can safely insert a gc.relocate or gc.result as the first
  // instruction in Ret if needed.
  return Ret;
}

// Create new attribute set containing only attributes which can be transferred
// from original call to the safepoint.
static AttributeSet legalizeCallAttributes(AttributeSet AS) {
  AttributeSet Ret;

  for (unsigned Slot = 0; Slot < AS.getNumSlots(); Slot++) {
    unsigned Index = AS.getSlotIndex(Slot);

    if (Index == AttributeSet::ReturnIndex ||
        Index == AttributeSet::FunctionIndex) {

      for (Attribute Attr : make_range(AS.begin(Slot), AS.end(Slot))) {

        // Do not allow certain attributes - just skip them
        // Safepoint can not be read only or read none.
        if (Attr.hasAttribute(Attribute::ReadNone) ||
            Attr.hasAttribute(Attribute::ReadOnly))
          continue;

        // These attributes control the generation of the gc.statepoint call /
        // invoke itself; and once the gc.statepoint is in place, they're of no
        // use.
        if (Attr.hasAttribute("statepoint-num-patch-bytes") ||
            Attr.hasAttribute("statepoint-id"))
          continue;

        Ret = Ret.addAttributes(
            AS.getContext(), Index,
            AttributeSet::get(AS.getContext(), Index, AttrBuilder(Attr)));
      }
    }

    // Just skip parameter attributes for now
  }

  return Ret;
}

/// Helper function to place all gc relocates necessary for the given
/// statepoint.
/// Inputs:
///   liveVariables - list of variables to be relocated.
///   liveStart - index of the first live variable.
///   basePtrs - base pointers.
///   statepointToken - statepoint instruction to which relocates should be
///   bound.
///   Builder - Llvm IR builder to be used to construct new calls.
static void CreateGCRelocates(ArrayRef<Value *> LiveVariables,
                              const int LiveStart,
                              ArrayRef<Value *> BasePtrs,
                              Instruction *StatepointToken,
                              IRBuilder<> Builder) {
  if (LiveVariables.empty())
    return;

  auto FindIndex = [](ArrayRef<Value *> LiveVec, Value *Val) {
    auto ValIt = std::find(LiveVec.begin(), LiveVec.end(), Val);
    assert(ValIt != LiveVec.end() && "Val not found in LiveVec!");
    size_t Index = std::distance(LiveVec.begin(), ValIt);
    assert(Index < LiveVec.size() && "Bug in std::find?");
    return Index;
  };

  // All gc_relocate are set to i8 addrspace(1)* type. We originally generated
  // unique declarations for each pointer type, but this proved problematic
  // because the intrinsic mangling code is incomplete and fragile.  Since
  // we're moving towards a single unified pointer type anyways, we can just
  // cast everything to an i8* of the right address space.  A bitcast is added
  // later to convert gc_relocate to the actual value's type. 
  Module *M = StatepointToken->getModule();
  auto AS = cast<PointerType>(LiveVariables[0]->getType())->getAddressSpace();
  Type *Types[] = {Type::getInt8PtrTy(M->getContext(), AS)};
  Value *GCRelocateDecl =
    Intrinsic::getDeclaration(M, Intrinsic::experimental_gc_relocate, Types);

  for (unsigned i = 0; i < LiveVariables.size(); i++) {
    Value *BasePtr = BasePtrs[i];
    Value *LivePtr = LiveVariables[i];

    assert(isTrackedGcPointer(BasePtr) && "Relocating an untracked pointer");

    // Generate the gc.relocate call and save the result
    Value *BaseIdx =
<<<<<<< HEAD
      Builder.getInt32(LiveStart + find_index(LiveVariables, BasePtr));
    Value *LiveIdx =
      Builder.getInt32(LiveStart + find_index(LiveVariables, LivePtr));
=======
      Builder.getInt32(LiveStart + FindIndex(LiveVariables, BasePtrs[i]));
    Value *LiveIdx = Builder.getInt32(LiveStart + i);
>>>>>>> 540bea1f

    // only specify a debug name if we can give a useful one
    CallInst *Reloc = Builder.CreateCall(
        GCRelocateDecl, {StatepointToken, BaseIdx, LiveIdx},
        suffixed_name_or(LivePtr, ".relocated", ""));
    // Trick CodeGen into thinking there are lots of free registers at this
    // fake call.
    Reloc->setCallingConv(CallingConv::Cold);
  }
}

namespace {

/// This struct is used to defer RAUWs and `eraseFromParent` s.  Using this
/// avoids having to worry about keeping around dangling pointers to Values.
class DeferredReplacement {
  AssertingVH<Instruction> Old;
  AssertingVH<Instruction> New;

public:
  explicit DeferredReplacement(Instruction *Old, Instruction *New) :
    Old(Old), New(New) {
    assert(Old != New && "Not allowed!");
  }

  /// Does the task represented by this instance.
  void doReplacement() {
    Instruction *OldI = Old;
    Instruction *NewI = New;

    assert(OldI != NewI && "Disallowed at construction?!");

    Old = nullptr;
    New = nullptr;

    if (NewI)
      OldI->replaceAllUsesWith(NewI);
    OldI->eraseFromParent();
  }
};
}

static void
makeStatepointExplicitImpl(const CallSite CS, /* to replace */
                           const SmallVectorImpl<Value *> &BasePtrs,
                           const SmallVectorImpl<Value *> &LiveVariables,
                           PartiallyConstructedSafepointRecord &Result,
                           std::vector<DeferredReplacement> &Replacements) {
  assert(BasePtrs.size() == LiveVariables.size());
  assert((UseDeoptBundles || isStatepoint(CS)) &&
         "This method expects to be rewriting a statepoint");

  // Then go ahead and use the builder do actually do the inserts.  We insert
  // immediately before the previous instruction under the assumption that all
  // arguments will be available here.  We can't insert afterwards since we may
  // be replacing a terminator.
  Instruction *InsertBefore = CS.getInstruction();
  IRBuilder<> Builder(InsertBefore);

  ArrayRef<Value *> GCArgs(LiveVariables);
  uint64_t StatepointID = 0xABCDEF00;
  uint32_t NumPatchBytes = 0;
  uint32_t Flags = uint32_t(StatepointFlags::None);

  ArrayRef<Use> CallArgs;
  ArrayRef<Use> DeoptArgs;
  ArrayRef<Use> TransitionArgs;

  Value *CallTarget = nullptr;

  if (UseDeoptBundles) {
    CallArgs = {CS.arg_begin(), CS.arg_end()};
    DeoptArgs = GetDeoptBundleOperands(CS);
    // TODO: we don't fill in TransitionArgs or Flags in this branch, but we
    // could have an operand bundle for that too.
    AttributeSet OriginalAttrs = CS.getAttributes();

    Attribute AttrID = OriginalAttrs.getAttribute(AttributeSet::FunctionIndex,
                                                  "statepoint-id");
    if (AttrID.isStringAttribute())
      AttrID.getValueAsString().getAsInteger(10, StatepointID);

    Attribute AttrNumPatchBytes = OriginalAttrs.getAttribute(
        AttributeSet::FunctionIndex, "statepoint-num-patch-bytes");
    if (AttrNumPatchBytes.isStringAttribute())
      AttrNumPatchBytes.getValueAsString().getAsInteger(10, NumPatchBytes);

    CallTarget = CS.getCalledValue();
  } else {
    // This branch will be gone soon, and we will soon only support the
    // UseDeoptBundles == true configuration.
    Statepoint OldSP(CS);
    StatepointID = OldSP.getID();
    NumPatchBytes = OldSP.getNumPatchBytes();
    Flags = OldSP.getFlags();

    CallArgs = {OldSP.arg_begin(), OldSP.arg_end()};
    DeoptArgs = {OldSP.vm_state_begin(), OldSP.vm_state_end()};
    TransitionArgs = {OldSP.gc_transition_args_begin(),
                      OldSP.gc_transition_args_end()};
    CallTarget = OldSP.getCalledValue();
  }

  // Create the statepoint given all the arguments
  Instruction *Token = nullptr;
  AttributeSet ReturnAttrs;
  if (CS.isCall()) {
    CallInst *ToReplace = cast<CallInst>(CS.getInstruction());
    CallInst *Call = Builder.CreateGCStatepointCall(
        StatepointID, NumPatchBytes, CallTarget, Flags, CallArgs,
        TransitionArgs, DeoptArgs, GCArgs, "safepoint_token");

    Call->setTailCall(ToReplace->isTailCall());
    Call->setCallingConv(ToReplace->getCallingConv());

    // Currently we will fail on parameter attributes and on certain
    // function attributes.
    AttributeSet NewAttrs = legalizeCallAttributes(ToReplace->getAttributes());
    // In case if we can handle this set of attributes - set up function attrs
    // directly on statepoint and return attrs later for gc_result intrinsic.
    Call->setAttributes(NewAttrs.getFnAttributes());
    ReturnAttrs = NewAttrs.getRetAttributes();

    Token = Call;

    // Put the following gc_result and gc_relocate calls immediately after the
    // the old call (which we're about to delete)
    assert(ToReplace->getNextNode() && "Not a terminator, must have next!");
    Builder.SetInsertPoint(ToReplace->getNextNode());
    Builder.SetCurrentDebugLocation(ToReplace->getNextNode()->getDebugLoc());
  } else {
    InvokeInst *ToReplace = cast<InvokeInst>(CS.getInstruction());

    // Insert the new invoke into the old block.  We'll remove the old one in a
    // moment at which point this will become the new terminator for the
    // original block.
    InvokeInst *Invoke = Builder.CreateGCStatepointInvoke(
        StatepointID, NumPatchBytes, CallTarget, ToReplace->getNormalDest(),
        ToReplace->getUnwindDest(), Flags, CallArgs, TransitionArgs, DeoptArgs,
        GCArgs, "statepoint_token");

    Invoke->setCallingConv(ToReplace->getCallingConv());

    // Currently we will fail on parameter attributes and on certain
    // function attributes.
    AttributeSet NewAttrs = legalizeCallAttributes(ToReplace->getAttributes());
    // In case if we can handle this set of attributes - set up function attrs
    // directly on statepoint and return attrs later for gc_result intrinsic.
    Invoke->setAttributes(NewAttrs.getFnAttributes());
    ReturnAttrs = NewAttrs.getRetAttributes();

    Token = Invoke;

    // FIXME: Inserting relocates on WinEH invokes needs to work too.
    if (Invoke->getUnwindDest()->isLandingPad()) {
      // Generate gc relocates in exceptional path
      BasicBlock *UnwindBlock = ToReplace->getUnwindDest();
      assert(!isa<PHINode>(UnwindBlock->begin()) &&
             UnwindBlock->getUniquePredecessor() &&
             "can't safely insert in this block!");

      Builder.SetInsertPoint(&*UnwindBlock->getFirstInsertionPt());
      Builder.SetCurrentDebugLocation(ToReplace->getDebugLoc());

      // Extract second element from landingpad return value. We will attach
      // exceptional gc relocates to it.
      Instruction *ExceptionalToken =
          cast<Instruction>(Builder.CreateExtractValue(
              UnwindBlock->getLandingPadInst(), 1, "relocate_token"));
      Result.UnwindToken = ExceptionalToken;

      const unsigned LiveStartIdx = Statepoint(Token).gcArgsStartIdx();
      CreateGCRelocates(LiveVariables, LiveStartIdx, BasePtrs, ExceptionalToken,
                        Builder);
    }

    // Generate gc relocates and returns for normal block
    BasicBlock *NormalDest = ToReplace->getNormalDest();
    assert(!isa<PHINode>(NormalDest->begin()) &&
           NormalDest->getUniquePredecessor() &&
           "can't safely insert in this block!");

    Builder.SetInsertPoint(&*NormalDest->getFirstInsertionPt());

    // gc relocates will be generated later as if it were regular call
    // statepoint
  }
  assert(Token && "Should be set in one of the above branches!");

  if (UseDeoptBundles) {
    Token->setName("statepoint_token");
    if (!CS.getType()->isVoidTy() && !CS.getInstruction()->use_empty()) {
      StringRef Name =
          CS.getInstruction()->hasName() ? CS.getInstruction()->getName() : "";
      CallInst *GCResult = Builder.CreateGCResult(Token, CS.getType(), Name);
      GCResult->setAttributes(CS.getAttributes().getRetAttributes());

      // We cannot RAUW or delete CS.getInstruction() because it could be in the
      // live set of some other safepoint, in which case that safepoint's
      // PartiallyConstructedSafepointRecord will hold a raw pointer to this
      // llvm::Instruction.  Instead, we defer the replacement and deletion to
      // after the live sets have been made explicit in the IR, and we no longer
      // have raw pointers to worry about.
      Replacements.emplace_back(CS.getInstruction(), GCResult);
    } else {
      Replacements.emplace_back(CS.getInstruction(), nullptr);
    }
  } else {
    assert(!CS.getInstruction()->hasNUsesOrMore(2) &&
           "only valid use before rewrite is gc.result");
    assert(!CS.getInstruction()->hasOneUse() ||
           isGCResult(cast<Instruction>(*CS.getInstruction()->user_begin())));

    // Take the name of the original statepoint token if there was one.
    Token->takeName(CS.getInstruction());

    // Update the gc.result of the original statepoint (if any) to use the newly
    // inserted statepoint.  This is safe to do here since the token can't be
    // considered a live reference.
    CS.getInstruction()->replaceAllUsesWith(Token);
    CS.getInstruction()->eraseFromParent();
  }

  Result.StatepointToken = Token;

  // Second, create a gc.relocate for every live variable
  const unsigned LiveStartIdx = Statepoint(Token).gcArgsStartIdx();
  CreateGCRelocates(LiveVariables, LiveStartIdx, BasePtrs, Token, Builder);
}

namespace {
struct NameOrdering {
  Value *Base;
  Value *Derived;

  bool operator()(NameOrdering const &a, NameOrdering const &b) {
    return -1 == a.Derived->getName().compare(b.Derived->getName());
  }
};
}

static void StabilizeOrder(SmallVectorImpl<Value *> &BaseVec,
                           SmallVectorImpl<Value *> &LiveVec) {
  assert(BaseVec.size() == LiveVec.size());

  SmallVector<NameOrdering, 64> Temp;
  for (size_t i = 0; i < BaseVec.size(); i++) {
    NameOrdering v;
    v.Base = BaseVec[i];
    v.Derived = LiveVec[i];
    Temp.push_back(v);
  }

  std::sort(Temp.begin(), Temp.end(), NameOrdering());
  for (size_t i = 0; i < BaseVec.size(); i++) {
    BaseVec[i] = Temp[i].Base;
    LiveVec[i] = Temp[i].Derived;
  }
}

// Replace an existing gc.statepoint with a new one and a set of gc.relocates
// which make the relocations happening at this safepoint explicit.
//
// WARNING: Does not do any fixup to adjust users of the original live
// values.  That's the callers responsibility.
static void
makeStatepointExplicit(DominatorTree &DT, const CallSite &CS,
                       PartiallyConstructedSafepointRecord &Result,
                       std::vector<DeferredReplacement> &Replacements) {
  const auto &LiveSet = Result.LiveSet;
  const auto &PointerToBase = Result.PointerToBase;

  // Convert to vector for efficient cross referencing.
  SmallVector<Value *, 64> BaseVec, LiveVec;
  LiveVec.reserve(LiveSet.size());
  BaseVec.reserve(LiveSet.size());
  for (Value *L : LiveSet) {
    LiveVec.push_back(L);
    assert(PointerToBase.count(L));
    Value *Base = PointerToBase.find(L)->second;
    BaseVec.push_back(Base);
  }
  assert(LiveVec.size() == BaseVec.size());

  // To make the output IR slightly more stable (for use in diffs), ensure a
  // fixed order of the values in the safepoint (by sorting the value name).
  // The order is otherwise meaningless.
  StabilizeOrder(BaseVec, LiveVec);

  // Do the actual rewriting and delete the old statepoint
  makeStatepointExplicitImpl(CS, BaseVec, LiveVec, Result, Replacements);
}

// Helper function for the relocationViaAlloca.
//
// It receives iterator to the statepoint gc relocates and emits a store to the
// assigned location (via allocaMap) for the each one of them.  It adds the
// visited values into the visitedLiveValues set, which we will later use them
// for sanity checking.
static void
insertRelocationStores(iterator_range<Value::user_iterator> GCRelocs,
                       DenseMap<Value *, Value *> &AllocaMap,
                       DenseSet<Value *> &VisitedLiveValues) {

  for (User *U : GCRelocs) {
    if (!isa<IntrinsicInst>(U))
      continue;

    IntrinsicInst *RelocatedValue = cast<IntrinsicInst>(U);

    // We only care about relocates
    if (RelocatedValue->getIntrinsicID() !=
        Intrinsic::experimental_gc_relocate) {
      continue;
    }

    GCRelocateOperands RelocateOperands(RelocatedValue);
    Value *OriginalValue =
        const_cast<Value *>(RelocateOperands.getDerivedPtr());
    assert(AllocaMap.count(OriginalValue));
    Value *Alloca = AllocaMap[OriginalValue];

    // Emit store into the related alloca
    // All gc_relocates are i8 addrspace(1)* typed, and it must be bitcasted to
    // the correct type according to alloca.
    assert(RelocatedValue->getNextNode() &&
           "Should always have one since it's not a terminator");
    IRBuilder<> Builder(RelocatedValue->getNextNode());
    Value *CastedRelocatedValue =
      Builder.CreateBitCast(RelocatedValue,
                            cast<AllocaInst>(Alloca)->getAllocatedType(),
                            suffixed_name_or(RelocatedValue, ".casted", ""));

    StoreInst *Store = new StoreInst(CastedRelocatedValue, Alloca);
    Store->insertAfter(cast<Instruction>(CastedRelocatedValue));

#ifndef NDEBUG
    VisitedLiveValues.insert(OriginalValue);
#endif
  }
}

// Helper function for the "relocationViaAlloca". Similar to the
// "insertRelocationStores" but works for rematerialized values.
static void
insertRematerializationStores(
  RematerializedValueMapTy RematerializedValues,
  DenseMap<Value *, Value *> &AllocaMap,
  DenseSet<Value *> &VisitedLiveValues) {

  for (auto RematerializedValuePair: RematerializedValues) {
    Instruction *RematerializedValue = RematerializedValuePair.first;
    Value *OriginalValue = RematerializedValuePair.second;

    assert(AllocaMap.count(OriginalValue) &&
           "Can not find alloca for rematerialized value");
    Value *Alloca = AllocaMap[OriginalValue];

    StoreInst *Store = new StoreInst(RematerializedValue, Alloca);
    Store->insertAfter(RematerializedValue);

#ifndef NDEBUG
    VisitedLiveValues.insert(OriginalValue);
#endif
  }
}

/// Do all the relocation update via allocas and mem2reg
static void relocationViaAlloca(
    Function &F, DominatorTree &DT, ArrayRef<Value *> Live,
    ArrayRef<PartiallyConstructedSafepointRecord> Records) {
#ifndef NDEBUG
  // record initial number of (static) allocas; we'll check we have the same
  // number when we get done.
  int InitialAllocaNum = 0;
  for (auto I = F.getEntryBlock().begin(), E = F.getEntryBlock().end(); I != E;
       I++)
    if (isa<AllocaInst>(*I))
      InitialAllocaNum++;
#endif

  // TODO-PERF: change data structures, reserve
  DenseMap<Value *, Value *> AllocaMap;
  SmallVector<AllocaInst *, 200> PromotableAllocas;
  // Used later to chack that we have enough allocas to store all values
  std::size_t NumRematerializedValues = 0;
  PromotableAllocas.reserve(Live.size());

  // Emit alloca for "LiveValue" and record it in "allocaMap" and
  // "PromotableAllocas"
  auto emitAllocaFor = [&](Value *LiveValue) {
    AllocaInst *Alloca = new AllocaInst(LiveValue->getType(), "",
                                        F.getEntryBlock().getFirstNonPHI());
    AllocaMap[LiveValue] = Alloca;
    PromotableAllocas.push_back(Alloca);
  };

  // Emit alloca for each live gc pointer
  for (Value *V : Live)
    emitAllocaFor(V);

  // Emit allocas for rematerialized values
  for (const auto &Info : Records)
    for (auto RematerializedValuePair : Info.RematerializedValues) {
      Value *OriginalValue = RematerializedValuePair.second;
      if (AllocaMap.count(OriginalValue) != 0)
        continue;

      emitAllocaFor(OriginalValue);
      ++NumRematerializedValues;
    }

  // The next two loops are part of the same conceptual operation.  We need to
  // insert a store to the alloca after the original def and at each
  // redefinition.  We need to insert a load before each use.  These are split
  // into distinct loops for performance reasons.

  // Update gc pointer after each statepoint: either store a relocated value or
  // null (if no relocated value was found for this gc pointer and it is not a
  // gc_result).  This must happen before we update the statepoint with load of
  // alloca otherwise we lose the link between statepoint and old def.
  for (const auto &Info : Records) {
    Value *Statepoint = Info.StatepointToken;

    // This will be used for consistency check
    DenseSet<Value *> VisitedLiveValues;

    // Insert stores for normal statepoint gc relocates
    insertRelocationStores(Statepoint->users(), AllocaMap, VisitedLiveValues);

    // In case if it was invoke statepoint
    // we will insert stores for exceptional path gc relocates.
    // FIXME: This needs to work for WinEH invokes too.
    if (isa<InvokeInst>(Statepoint) &&
        cast<InvokeInst>(Statepoint)->getUnwindDest()->isLandingPad()) {
      insertRelocationStores(Info.UnwindToken->users(), AllocaMap,
                             VisitedLiveValues);
    }

    // Do similar thing with rematerialized values
    insertRematerializationStores(Info.RematerializedValues, AllocaMap,
                                  VisitedLiveValues);

    if (ClobberNonLive) {
      // As a debugging aid, pretend that an unrelocated pointer becomes null at
      // the gc.statepoint.  This will turn some subtle GC problems into
      // slightly easier to debug SEGVs.  Note that on large IR files with
      // lots of gc.statepoints this is extremely costly both memory and time
      // wise.
      SmallVector<AllocaInst *, 64> ToClobber;
      for (auto Pair : AllocaMap) {
        Value *Def = Pair.first;
        AllocaInst *Alloca = cast<AllocaInst>(Pair.second);

        // This value was relocated
        if (VisitedLiveValues.count(Def)) {
          continue;
        }
        ToClobber.push_back(Alloca);
      }

      auto InsertClobbersAt = [&](Instruction *IP) {
        for (auto *AI : ToClobber) {
          auto AIType = cast<PointerType>(AI->getType());
          auto PT = cast<PointerType>(AIType->getElementType());
          Constant *CPN = ConstantPointerNull::get(PT);
          StoreInst *Store = new StoreInst(CPN, AI);
          Store->insertBefore(IP);
        }
      };

      // Insert the clobbering stores.  These may get intermixed with the
      // gc.results and gc.relocates, but that's fine.
      if (auto II = dyn_cast<InvokeInst>(Statepoint)) {
        InsertClobbersAt(&*II->getNormalDest()->getFirstInsertionPt());
        // FIXME: Need to be able to clobber WinEH invokes too.
        if (II->getUnwindDest()->isLandingPad())
          InsertClobbersAt(&*II->getUnwindDest()->getFirstInsertionPt());
      } else {
        InsertClobbersAt(cast<Instruction>(Statepoint)->getNextNode());
      }
    }
  }

  // Update use with load allocas and add store for gc_relocated.
  for (auto Pair : AllocaMap) {
    Value *Def = Pair.first;
    Value *Alloca = Pair.second;

    // We pre-record the uses of allocas so that we dont have to worry about
    // later update that changes the user information..

    SmallVector<Instruction *, 20> Uses;
    // PERF: trade a linear scan for repeated reallocation
    Uses.reserve(std::distance(Def->user_begin(), Def->user_end()));
    for (User *U : Def->users()) {
      if (!isa<ConstantExpr>(U)) {
        // If the def has a ConstantExpr use, then the def is either a
        // ConstantExpr use itself or null.  In either case
        // (recursively in the first, directly in the second), the oop
        // it is ultimately dependent on is null and this particular
        // use does not need to be fixed up.
        Uses.push_back(cast<Instruction>(U));
      }
    }

    std::sort(Uses.begin(), Uses.end());
    auto Last = std::unique(Uses.begin(), Uses.end());
    Uses.erase(Last, Uses.end());

    for (Instruction *Use : Uses) {
      if (isa<PHINode>(Use)) {
        PHINode *Phi = cast<PHINode>(Use);
        for (unsigned i = 0; i < Phi->getNumIncomingValues(); i++) {
          if (Def == Phi->getIncomingValue(i)) {
            LoadInst *Load = new LoadInst(
                Alloca, "", Phi->getIncomingBlock(i)->getTerminator());
            Phi->setIncomingValue(i, Load);
          }
        }
      } else {
        LoadInst *Load = new LoadInst(Alloca, "", Use);
        Use->replaceUsesOfWith(Def, Load);
      }
    }

    // Emit store for the initial gc value.  Store must be inserted after load,
    // otherwise store will be in alloca's use list and an extra load will be
    // inserted before it.
    StoreInst *Store = new StoreInst(Def, Alloca);
    if (Instruction *Inst = dyn_cast<Instruction>(Def)) {
      if (InvokeInst *Invoke = dyn_cast<InvokeInst>(Inst)) {
        // InvokeInst is a TerminatorInst so the store need to be inserted
        // into its normal destination block.
        BasicBlock *NormalDest = Invoke->getNormalDest();
        Store->insertBefore(NormalDest->getFirstNonPHI());
      } else {
        assert(!Inst->isTerminator() &&
               "The only TerminatorInst that can produce a value is "
               "InvokeInst which is handled above.");
        Store->insertAfter(Inst);
      }
    } else {
      assert(isa<Argument>(Def));
      Store->insertAfter(cast<Instruction>(Alloca));
    }
  }

  assert(PromotableAllocas.size() == Live.size() + NumRematerializedValues &&
         "we must have the same allocas with lives");
  if (!PromotableAllocas.empty()) {
    // Apply mem2reg to promote alloca to SSA
    PromoteMemToReg(PromotableAllocas, DT);
  }

#ifndef NDEBUG
  for (auto &I : F.getEntryBlock())
    if (isa<AllocaInst>(I))
      InitialAllocaNum--;
  assert(InitialAllocaNum == 0 && "We must not introduce any extra allocas");
#endif
}

/// Implement a unique function which doesn't require we sort the input
/// vector.  Doing so has the effect of changing the output of a couple of
/// tests in ways which make them less useful in testing fused safepoints.
template <typename T> static void unique_unsorted(SmallVectorImpl<T> &Vec) {
  SmallSet<T, 8> Seen;
  Vec.erase(std::remove_if(Vec.begin(), Vec.end(), [&](const T &V) {
              return !Seen.insert(V).second;
            }), Vec.end());
}

/// Insert holders so that each Value is obviously live through the entire
/// lifetime of the call.
static void insertUseHolderAfter(CallSite &CS, const ArrayRef<Value *> Values,
                                 SmallVectorImpl<CallInst *> &Holders) {
  if (Values.empty())
    // No values to hold live, might as well not insert the empty holder
    return;

  Module *M = CS.getInstruction()->getParent()->getParent()->getParent();
  // Use a dummy vararg function to actually hold the values live
  Function *Func = cast<Function>(M->getOrInsertFunction(
      "__tmp_use", FunctionType::get(Type::getVoidTy(M->getContext()), true)));
  if (CS.isCall()) {
    // For call safepoints insert dummy calls right after safepoint
    Holders.push_back(CallInst::Create(Func, Values, "",
                                       &*++CS.getInstruction()->getIterator()));
    return;
  }
  // For invoke safepooints insert dummy calls both in normal and
  // exceptional destination blocks
  auto *II = cast<InvokeInst>(CS.getInstruction());
  Holders.push_back(CallInst::Create(
      Func, Values, "", &*II->getNormalDest()->getFirstInsertionPt()));
  // FIXME: Statepoint rewriting on WinEH invokes needs to work too.
  if (II->getUnwindDest()->isLandingPad())
    Holders.push_back(CallInst::Create(
        Func, Values, "", &*II->getUnwindDest()->getFirstInsertionPt()));
}

static void findLiveReferences(
    Function &F, DominatorTree &DT, Pass *P, ArrayRef<CallSite> toUpdate,
    MutableArrayRef<struct PartiallyConstructedSafepointRecord> records) {
  GCPtrLivenessData OriginalLivenessData;
  computeLiveInValues(DT, F, OriginalLivenessData);
  for (size_t i = 0; i < records.size(); i++) {
    struct PartiallyConstructedSafepointRecord &info = records[i];
    const CallSite &CS = toUpdate[i];
    analyzeParsePointLiveness(DT, OriginalLivenessData, CS, info);
  }
}

/// Remove any vector of pointers from the live set by scalarizing them over the
/// statepoint instruction.  Adds the scalarized pieces to the live set.  It
/// would be preferable to include the vector in the statepoint itself, but
/// the lowering code currently does not handle that.  Extending it would be
/// slightly non-trivial since it requires a format change.  Given how rare
/// such cases are (for the moment?) scalarizing is an acceptable compromise.
static void splitVectorValues(Instruction *StatepointInst,
                              StatepointLiveSetTy &LiveSet,
                              DenseMap<Value *, Value *>& PointerToBase,
                              DominatorTree &DT) {
  SmallVector<Value *, 16> ToSplit;
  for (Value *V : LiveSet)
    if (isa<VectorType>(V->getType()))
      ToSplit.push_back(V);

  if (ToSplit.empty())
    return;

  DenseMap<Value *, SmallVector<Value *, 16>> ElementMapping;

  Function &F = *(StatepointInst->getParent()->getParent());

  DenseMap<Value *, AllocaInst *> AllocaMap;
  // First is normal return, second is exceptional return (invoke only)
  DenseMap<Value *, std::pair<Value *, Value *>> Replacements;
  for (Value *V : ToSplit) {
    AllocaInst *Alloca =
        new AllocaInst(V->getType(), "", F.getEntryBlock().getFirstNonPHI());
    AllocaMap[V] = Alloca;

    VectorType *VT = cast<VectorType>(V->getType());
    IRBuilder<> Builder(StatepointInst);
    SmallVector<Value *, 16> Elements;
    for (unsigned i = 0; i < VT->getNumElements(); i++)
      Elements.push_back(Builder.CreateExtractElement(V, Builder.getInt32(i)));
    ElementMapping[V] = Elements;

    auto InsertVectorReform = [&](Instruction *IP) {
      Builder.SetInsertPoint(IP);
      Builder.SetCurrentDebugLocation(IP->getDebugLoc());
      Value *ResultVec = UndefValue::get(VT);
      for (unsigned i = 0; i < VT->getNumElements(); i++)
        ResultVec = Builder.CreateInsertElement(ResultVec, Elements[i],
                                                Builder.getInt32(i));
      return ResultVec;
    };

    if (isa<CallInst>(StatepointInst)) {
      BasicBlock::iterator Next(StatepointInst);
      Next++;
      Instruction *IP = &*(Next);
      Replacements[V].first = InsertVectorReform(IP);
      Replacements[V].second = nullptr;
    } else {
      InvokeInst *Invoke = cast<InvokeInst>(StatepointInst);
      // We've already normalized - check that we don't have shared destination
      // blocks
      BasicBlock *NormalDest = Invoke->getNormalDest();
      assert(!isa<PHINode>(NormalDest->begin()));
      // Insert insert element sequences in both successors
      Instruction *IP = &*(NormalDest->getFirstInsertionPt());

      BasicBlock *UnwindDest = Invoke->getUnwindDest();
      // FIXME: need to be able to insert replacements for WinEH invokes too.
      if (UnwindDest->isLandingPad()) {
        assert(!isa<PHINode>(UnwindDest->begin()));
        Replacements[V].first = InsertVectorReform(IP);
        IP = &*(UnwindDest->getFirstInsertionPt());
        Replacements[V].second = InsertVectorReform(IP);
      }
    }
  }

  for (Value *V : ToSplit) {
    AllocaInst *Alloca = AllocaMap[V];

    // Capture all users before we start mutating use lists
    SmallVector<Instruction *, 16> Users;
    for (User *U : V->users())
      Users.push_back(cast<Instruction>(U));

    for (Instruction *I : Users) {
      if (auto Phi = dyn_cast<PHINode>(I)) {
        for (unsigned i = 0; i < Phi->getNumIncomingValues(); i++)
          if (V == Phi->getIncomingValue(i)) {
            LoadInst *Load = new LoadInst(
                Alloca, "", Phi->getIncomingBlock(i)->getTerminator());
            Phi->setIncomingValue(i, Load);
          }
      } else {
        LoadInst *Load = new LoadInst(Alloca, "", I);
        I->replaceUsesOfWith(V, Load);
      }
    }

    // Store the original value and the replacement value into the alloca
    StoreInst *Store = new StoreInst(V, Alloca);
    if (auto I = dyn_cast<Instruction>(V))
      Store->insertAfter(I);
    else
      Store->insertAfter(Alloca);

    // Normal return for invoke, or call return
    Instruction *Replacement = cast<Instruction>(Replacements[V].first);
    (new StoreInst(Replacement, Alloca))->insertAfter(Replacement);
    // Unwind return for invoke only
    Replacement = cast_or_null<Instruction>(Replacements[V].second);
    if (Replacement)
      (new StoreInst(Replacement, Alloca))->insertAfter(Replacement);
  }

  // apply mem2reg to promote alloca to SSA
  SmallVector<AllocaInst *, 16> Allocas;
  for (Value *V : ToSplit)
    Allocas.push_back(AllocaMap[V]);
  PromoteMemToReg(Allocas, DT);

  // Update our tracking of live pointers and base mappings to account for the
  // changes we just made.
  for (Value *V : ToSplit) {
    auto &Elements = ElementMapping[V];

    LiveSet.erase(V);
    LiveSet.insert(Elements.begin(), Elements.end());
    // We need to update the base mapping as well.
    assert(PointerToBase.count(V));
    Value *OldBase = PointerToBase[V];
    auto &BaseElements = ElementMapping[OldBase];
    PointerToBase.erase(V);
    assert(Elements.size() == BaseElements.size());
    for (unsigned i = 0; i < Elements.size(); i++) {
      Value *Elem = Elements[i];
      PointerToBase[Elem] = BaseElements[i];
    }
  }
}

// Helper function for the "rematerializeLiveValues". It walks use chain
// starting from the "CurrentValue" until it meets "BaseValue". Only "simple"
// values are visited (currently it is GEP's and casts). Returns true if it
// successfully reached "BaseValue" and false otherwise.
// Fills "ChainToBase" array with all visited values. "BaseValue" is not
// recorded.
static bool findRematerializableChainToBasePointer(
  SmallVectorImpl<Instruction*> &ChainToBase,
  Value *CurrentValue, Value *BaseValue) {

  // We have found a base value
  if (CurrentValue == BaseValue) {
    return true;
  }

  if (GetElementPtrInst *GEP = dyn_cast<GetElementPtrInst>(CurrentValue)) {
    ChainToBase.push_back(GEP);
    return findRematerializableChainToBasePointer(ChainToBase,
                                                  GEP->getPointerOperand(),
                                                  BaseValue);
  }

  if (CastInst *CI = dyn_cast<CastInst>(CurrentValue)) {
    Value *Def = CI->stripPointerCasts();

    // This two checks are basically similar. First one is here for the
    // consistency with findBasePointers logic.
    assert(!isa<CastInst>(Def) && "not a pointer cast found");
    if (!CI->isNoopCast(CI->getModule()->getDataLayout()))
      return false;

    ChainToBase.push_back(CI);
    return findRematerializableChainToBasePointer(ChainToBase, Def, BaseValue);
  }

  // Not supported instruction in the chain
  return false;
}

// Helper function for the "rematerializeLiveValues". Compute cost of the use
// chain we are going to rematerialize.
static unsigned
chainToBasePointerCost(SmallVectorImpl<Instruction*> &Chain,
                       TargetTransformInfo &TTI) {
  unsigned Cost = 0;

  for (Instruction *Instr : Chain) {
    if (CastInst *CI = dyn_cast<CastInst>(Instr)) {
      assert(CI->isNoopCast(CI->getModule()->getDataLayout()) &&
             "non noop cast is found during rematerialization");

      Type *SrcTy = CI->getOperand(0)->getType();
      Cost += TTI.getCastInstrCost(CI->getOpcode(), CI->getType(), SrcTy);

    } else if (GetElementPtrInst *GEP = dyn_cast<GetElementPtrInst>(Instr)) {
      // Cost of the address calculation
      Type *ValTy = GEP->getPointerOperandType()->getPointerElementType();
      Cost += TTI.getAddressComputationCost(ValTy);

      // And cost of the GEP itself
      // TODO: Use TTI->getGEPCost here (it exists, but appears to be not
      //       allowed for the external usage)
      if (!GEP->hasAllConstantIndices())
        Cost += 2;

    } else {
      llvm_unreachable("unsupported instruciton type during rematerialization");
    }
  }

  return Cost;
}

// From the statepoint live set pick values that are cheaper to recompute then
// to relocate. Remove this values from the live set, rematerialize them after
// statepoint and record them in "Info" structure. Note that similar to
// relocated values we don't do any user adjustments here.
static void rematerializeLiveValues(CallSite CS,
                                    PartiallyConstructedSafepointRecord &Info,
                                    TargetTransformInfo &TTI) {
  const unsigned int ChainLengthThreshold = 10;

  // Record values we are going to delete from this statepoint live set.
  // We can not di this in following loop due to iterator invalidation.
  SmallVector<Value *, 32> LiveValuesToBeDeleted;

  for (Value *LiveValue: Info.LiveSet) {
    // For each live pointer find it's defining chain
    SmallVector<Instruction *, 3> ChainToBase;
    assert(Info.PointerToBase.count(LiveValue));
    bool FoundChain =
      findRematerializableChainToBasePointer(ChainToBase,
                                             LiveValue,
                                             Info.PointerToBase[LiveValue]);
    // Nothing to do, or chain is too long
    if (!FoundChain ||
        ChainToBase.size() == 0 ||
        ChainToBase.size() > ChainLengthThreshold)
      continue;

    // Compute cost of this chain
    unsigned Cost = chainToBasePointerCost(ChainToBase, TTI);
    // TODO: We can also account for cases when we will be able to remove some
    //       of the rematerialized values by later optimization passes. I.e if
    //       we rematerialized several intersecting chains. Or if original values
    //       don't have any uses besides this statepoint.

    // For invokes we need to rematerialize each chain twice - for normal and
    // for unwind basic blocks. Model this by multiplying cost by two.
    if (CS.isInvoke()) {
      Cost *= 2;
    }
    // If it's too expensive - skip it
    if (Cost >= RematerializationThreshold)
      continue;

    // Remove value from the live set
    LiveValuesToBeDeleted.push_back(LiveValue);

    // Clone instructions and record them inside "Info" structure

    // Walk backwards to visit top-most instructions first
    std::reverse(ChainToBase.begin(), ChainToBase.end());

    // Utility function which clones all instructions from "ChainToBase"
    // and inserts them before "InsertBefore". Returns rematerialized value
    // which should be used after statepoint.
    auto rematerializeChain = [&ChainToBase](Instruction *InsertBefore) {
      Instruction *LastClonedValue = nullptr;
      Instruction *LastValue = nullptr;
      for (Instruction *Instr: ChainToBase) {
        // Only GEP's and casts are suported as we need to be careful to not
        // introduce any new uses of pointers not in the liveset.
        // Note that it's fine to introduce new uses of pointers which were
        // otherwise not used after this statepoint.
        assert(isa<GetElementPtrInst>(Instr) || isa<CastInst>(Instr));

        Instruction *ClonedValue = Instr->clone();
        ClonedValue->insertBefore(InsertBefore);
        ClonedValue->setName(Instr->getName() + ".remat");

        // If it is not first instruction in the chain then it uses previously
        // cloned value. We should update it to use cloned value.
        if (LastClonedValue) {
          assert(LastValue);
          ClonedValue->replaceUsesOfWith(LastValue, LastClonedValue);
#ifndef NDEBUG
          // Assert that cloned instruction does not use any instructions from
          // this chain other than LastClonedValue
          for (auto OpValue : ClonedValue->operand_values()) {
            assert(std::find(ChainToBase.begin(), ChainToBase.end(), OpValue) ==
                       ChainToBase.end() &&
                   "incorrect use in rematerialization chain");
          }
#endif
        }

        LastClonedValue = ClonedValue;
        LastValue = Instr;
      }
      assert(LastClonedValue);
      return LastClonedValue;
    };

    // Different cases for calls and invokes. For invokes we need to clone
    // instructions both on normal and unwind path.
    if (CS.isCall()) {
      Instruction *InsertBefore = CS.getInstruction()->getNextNode();
      assert(InsertBefore);
      Instruction *RematerializedValue = rematerializeChain(InsertBefore);
      Info.RematerializedValues[RematerializedValue] = LiveValue;
    } else {
      InvokeInst *Invoke = cast<InvokeInst>(CS.getInstruction());

      Instruction *NormalInsertBefore =
          &*Invoke->getNormalDest()->getFirstInsertionPt();
      Instruction *NormalRematerializedValue =
          rematerializeChain(NormalInsertBefore);
      Info.RematerializedValues[NormalRematerializedValue] = LiveValue;

      // FIXME: rematerialization needs to work for WinEH invokes too.
      if (Invoke->getUnwindDest()->isLandingPad()) {
        Instruction *UnwindInsertBefore =
            &*Invoke->getUnwindDest()->getFirstInsertionPt();
        Instruction *UnwindRematerializedValue =
            rematerializeChain(UnwindInsertBefore);
        Info.RematerializedValues[UnwindRematerializedValue] = LiveValue;
      }
    }
  }

  // Remove rematerializaed values from the live set
  for (auto LiveValue: LiveValuesToBeDeleted) {
    Info.LiveSet.erase(LiveValue);
  }
}

static bool insertParsePoints(Function &F, DominatorTree &DT, Pass *P,
                              SmallVectorImpl<CallSite> &ToUpdate) {
#ifndef NDEBUG
  // sanity check the input
  std::set<CallSite> Uniqued;
  Uniqued.insert(ToUpdate.begin(), ToUpdate.end());
  assert(Uniqued.size() == ToUpdate.size() && "no duplicates please!");

  for (CallSite CS : ToUpdate) {
    assert(CS.getInstruction()->getParent()->getParent() == &F);
    assert((UseDeoptBundles || isStatepoint(CS)) &&
           "expected to already be a deopt statepoint");
  }
#endif

  // When inserting gc.relocates for invokes, we need to be able to insert at
  // the top of the successor blocks.  See the comment on
  // normalForInvokeSafepoint on exactly what is needed.  Note that this step
  // may restructure the CFG.
  for (CallSite CS : ToUpdate) {
    if (!CS.isInvoke())
      continue;
    auto *II = cast<InvokeInst>(CS.getInstruction());
    normalizeForInvokeSafepoint(II->getNormalDest(), II->getParent(), DT);
    // FIXME: Inserting statepoints on WinEH invokes needs to work too.
    if (II->getUnwindDest()->isLandingPad())
      normalizeForInvokeSafepoint(II->getUnwindDest(), II->getParent(), DT);
  }

  // A list of dummy calls added to the IR to keep various values obviously
  // live in the IR.  We'll remove all of these when done.
  SmallVector<CallInst *, 64> Holders;

  // Insert a dummy call with all of the arguments to the vm_state we'll need
  // for the actual safepoint insertion.  This ensures reference arguments in
  // the deopt argument list are considered live through the safepoint (and
  // thus makes sure they get relocated.)
  for (CallSite CS : ToUpdate) {
    SmallVector<Value *, 64> DeoptValues;

    iterator_range<const Use *> DeoptStateRange =
        UseDeoptBundles
            ? iterator_range<const Use *>(GetDeoptBundleOperands(CS))
            : iterator_range<const Use *>(Statepoint(CS).vm_state_args());

    for (Value *Arg : DeoptStateRange) {
      assert(!isUnhandledGCPointerType(Arg->getType()) &&
             "support for FCA unimplemented");
      if (isHandledGCPointerType(Arg->getType()))
        DeoptValues.push_back(Arg);
    }

    insertUseHolderAfter(CS, DeoptValues, Holders);
  }

  SmallVector<PartiallyConstructedSafepointRecord, 64> Records(ToUpdate.size());

  // A) Identify all gc pointers which are statically live at the given call
  // site.
  findLiveReferences(F, DT, P, ToUpdate, Records);

  // B) Find the base pointers for each live pointer
  /* scope for caching */ {
    // Cache the 'defining value' relation used in the computation and
    // insertion of base phis and selects.  This ensures that we don't insert
    // large numbers of duplicate base_phis.
    DefiningValueMapTy DVCache;

    for (size_t i = 0; i < Records.size(); i++) {
      PartiallyConstructedSafepointRecord &info = Records[i];
      findBasePointers(DT, P, DVCache, ToUpdate[i], info);
    }
  } // end of cache scope

  // The base phi insertion logic (for any safepoint) may have inserted new
  // instructions which are now live at some safepoint.  The simplest such
  // example is:
  // loop:
  //   phi a  <-- will be a new base_phi here
  //   safepoint 1 <-- that needs to be live here
  //   gep a + 1
  //   safepoint 2
  //   br loop
  // We insert some dummy calls after each safepoint to definitely hold live
  // the base pointers which were identified for that safepoint.  We'll then
  // ask liveness for _every_ base inserted to see what is now live.  Then we
  // remove the dummy calls.
  Holders.reserve(Holders.size() + Records.size());
  for (size_t i = 0; i < Records.size(); i++) {
    PartiallyConstructedSafepointRecord &Info = Records[i];

    SmallVector<Value *, 128> Bases;
    for (auto Pair : Info.PointerToBase)
      Bases.push_back(Pair.second);

    insertUseHolderAfter(ToUpdate[i], Bases, Holders);
  }

  // By selecting base pointers, we've effectively inserted new uses. Thus, we
  // need to rerun liveness.  We may *also* have inserted new defs, but that's
  // not the key issue.
  recomputeLiveInValues(F, DT, P, ToUpdate, Records);

  if (PrintBasePointers) {
    for (auto &Info : Records) {
      errs() << "Base Pairs: (w/Relocation)\n";
      for (auto Pair : Info.PointerToBase)
        errs() << " derived %" << Pair.first->getName() << " base %"
               << Pair.second->getName() << "\n";
    }
  }

  for (CallInst *CI : Holders)
    CI->eraseFromParent();

  Holders.clear();

  // Do a limited scalarization of any live at safepoint vector values which
  // contain pointers.  This enables this pass to run after vectorization at
  // the cost of some possible performance loss.  TODO: it would be nice to
  // natively support vectors all the way through the backend so we don't need
  // to scalarize here.
  for (size_t i = 0; i < Records.size(); i++) {
    PartiallyConstructedSafepointRecord &Info = Records[i];
    Instruction *Statepoint = ToUpdate[i].getInstruction();
    splitVectorValues(cast<Instruction>(Statepoint), Info.LiveSet,
                      Info.PointerToBase, DT);
  }

  // In order to reduce live set of statepoint we might choose to rematerialize
  // some values instead of relocating them. This is purely an optimization and
  // does not influence correctness.
  TargetTransformInfo &TTI =
    P->getAnalysis<TargetTransformInfoWrapperPass>().getTTI(F);

  for (size_t i = 0; i < Records.size(); i++)
    rematerializeLiveValues(ToUpdate[i], Records[i], TTI);

  // We need this to safely RAUW and delete call or invoke return values that
  // may themselves be live over a statepoint.  For details, please see usage in
  // makeStatepointExplicitImpl.
  std::vector<DeferredReplacement> Replacements;

  // Now run through and replace the existing statepoints with new ones with
  // the live variables listed.  We do not yet update uses of the values being
  // relocated. We have references to live variables that need to
  // survive to the last iteration of this loop.  (By construction, the
  // previous statepoint can not be a live variable, thus we can and remove
  // the old statepoint calls as we go.)
  for (size_t i = 0; i < Records.size(); i++)
    makeStatepointExplicit(DT, ToUpdate[i], Records[i], Replacements);

  ToUpdate.clear(); // prevent accident use of invalid CallSites

  for (auto &PR : Replacements)
    PR.doReplacement();

  Replacements.clear();

  for (auto &Info : Records) {
    // These live sets may contain state Value pointers, since we replaced calls
    // with operand bundles with calls wrapped in gc.statepoint, and some of
    // those calls may have been def'ing live gc pointers.  Clear these out to
    // avoid accidentally using them.
    //
    // TODO: We should create a separate data structure that does not contain
    // these live sets, and migrate to using that data structure from this point
    // onward.
    Info.LiveSet.clear();
    Info.PointerToBase.clear();
  }

  // Do all the fixups of the original live variables to their relocated selves
  SmallVector<Value *, 128> Live;
  for (size_t i = 0; i < Records.size(); i++) {
    PartiallyConstructedSafepointRecord &Info = Records[i];

    // We can't simply save the live set from the original insertion.  One of
    // the live values might be the result of a call which needs a safepoint.
    // That Value* no longer exists and we need to use the new gc_result.
    // Thankfully, the live set is embedded in the statepoint (and updated), so
    // we just grab that.
    Statepoint Statepoint(Info.StatepointToken);
    Live.insert(Live.end(), Statepoint.gc_args_begin(),
                Statepoint.gc_args_end());
#ifndef NDEBUG
    // Do some basic sanity checks on our liveness results before performing
    // relocation.  Relocation can and will turn mistakes in liveness results
    // into non-sensical code which is must harder to debug.
    // TODO: It would be nice to test consistency as well
    assert(DT.isReachableFromEntry(Info.StatepointToken->getParent()) &&
           "statepoint must be reachable or liveness is meaningless");
    for (Value *V : Statepoint.gc_args()) {
      if (!isa<Instruction>(V))
        // Non-instruction values trivial dominate all possible uses
        continue;
      auto *LiveInst = cast<Instruction>(V);
      assert(DT.isReachableFromEntry(LiveInst->getParent()) &&
             "unreachable values should never be live");
      assert(DT.dominates(LiveInst, Info.StatepointToken) &&
             "basic SSA liveness expectation violated by liveness analysis");
    }
#endif
  }
  unique_unsorted(Live);

#ifndef NDEBUG
  // sanity check
  for (auto *Ptr : Live)
    assert(isGCPointerType(Ptr->getType()) && "must be a gc pointer type");
#endif

  relocationViaAlloca(F, DT, Live, Records);
  return !Records.empty();
}

// Handles both return values and arguments for Functions and CallSites.
template <typename AttrHolder>
static void RemoveNonValidAttrAtIndex(LLVMContext &Ctx, AttrHolder &AH,
                                      unsigned Index) {
  AttrBuilder R;
  if (AH.getDereferenceableBytes(Index))
    R.addAttribute(Attribute::get(Ctx, Attribute::Dereferenceable,
                                  AH.getDereferenceableBytes(Index)));
  if (AH.getDereferenceableOrNullBytes(Index))
    R.addAttribute(Attribute::get(Ctx, Attribute::DereferenceableOrNull,
                                  AH.getDereferenceableOrNullBytes(Index)));

  if (!R.empty())
    AH.setAttributes(AH.getAttributes().removeAttributes(
        Ctx, Index, AttributeSet::get(Ctx, Index, R)));
}

void
RewriteStatepointsForGC::stripNonValidAttributesFromPrototype(Function &F) {
  LLVMContext &Ctx = F.getContext();

  for (Argument &A : F.args())
    if (isa<PointerType>(A.getType()))
      RemoveNonValidAttrAtIndex(Ctx, F, A.getArgNo() + 1);

  if (isa<PointerType>(F.getReturnType()))
    RemoveNonValidAttrAtIndex(Ctx, F, AttributeSet::ReturnIndex);
}

void RewriteStatepointsForGC::stripNonValidAttributesFromBody(Function &F) {
  if (F.empty())
    return;

  LLVMContext &Ctx = F.getContext();
  MDBuilder Builder(Ctx);

  for (Instruction &I : instructions(F)) {
    if (const MDNode *MD = I.getMetadata(LLVMContext::MD_tbaa)) {
      assert(MD->getNumOperands() < 5 && "unrecognized metadata shape!");
      bool IsImmutableTBAA =
          MD->getNumOperands() == 4 &&
          mdconst::extract<ConstantInt>(MD->getOperand(3))->getValue() == 1;

      if (!IsImmutableTBAA)
        continue; // no work to do, MD_tbaa is already marked mutable

      MDNode *Base = cast<MDNode>(MD->getOperand(0));
      MDNode *Access = cast<MDNode>(MD->getOperand(1));
      uint64_t Offset =
          mdconst::extract<ConstantInt>(MD->getOperand(2))->getZExtValue();

      MDNode *MutableTBAA =
          Builder.createTBAAStructTagNode(Base, Access, Offset);
      I.setMetadata(LLVMContext::MD_tbaa, MutableTBAA);
    }

    if (CallSite CS = CallSite(&I)) {
      for (int i = 0, e = CS.arg_size(); i != e; i++)
        if (isa<PointerType>(CS.getArgument(i)->getType()))
          RemoveNonValidAttrAtIndex(Ctx, CS, i + 1);
      if (isa<PointerType>(CS.getType()))
        RemoveNonValidAttrAtIndex(Ctx, CS, AttributeSet::ReturnIndex);
    }
  }
}

/// Returns true if this function should be rewritten by this pass.  The main
/// point of this function is as an extension point for custom logic.
static bool shouldRewriteStatepointsIn(Function &F) {
  // TODO: This should check the GCStrategy
  if (F.hasGC()) {
    const char *FunctionGCName = F.getGC();
    const StringRef StatepointExampleName("statepoint-example");
    const StringRef CoreCLRName("coreclr");
    return (StatepointExampleName == FunctionGCName) ||
           (CoreCLRName == FunctionGCName);
  } else
    return false;
}

void RewriteStatepointsForGC::stripNonValidAttributes(Module &M) {
#ifndef NDEBUG
  assert(std::any_of(M.begin(), M.end(), shouldRewriteStatepointsIn) &&
         "precondition!");
#endif

  for (Function &F : M)
    stripNonValidAttributesFromPrototype(F);

  for (Function &F : M)
    stripNonValidAttributesFromBody(F);
}

bool RewriteStatepointsForGC::runOnFunction(Function &F) {
  // Nothing to do for declarations.
  if (F.isDeclaration() || F.empty())
    return false;

  // Policy choice says not to rewrite - the most common reason is that we're
  // compiling code without a GCStrategy.
  if (!shouldRewriteStatepointsIn(F))
    return false;

  DominatorTree &DT = getAnalysis<DominatorTreeWrapperPass>(F).getDomTree();

  auto NeedsRewrite = [](Instruction &I) {
    if (UseDeoptBundles) {
      if (ImmutableCallSite CS = ImmutableCallSite(&I))
        return !callsGCLeafFunction(CS);
      return false;
    }

    return isStatepoint(I);
  };

  // Gather all the statepoints which need rewritten.  Be careful to only
  // consider those in reachable code since we need to ask dominance queries
  // when rewriting.  We'll delete the unreachable ones in a moment.
  SmallVector<CallSite, 64> ParsePointNeeded;
  bool HasUnreachableStatepoint = false;
  for (Instruction &I : instructions(F)) {
    // TODO: only the ones with the flag set!
    if (NeedsRewrite(I)) {
      if (DT.isReachableFromEntry(I.getParent()))
        ParsePointNeeded.push_back(CallSite(&I));
      else
        HasUnreachableStatepoint = true;
    }
  }

  bool MadeChange = false;

  // Delete any unreachable statepoints so that we don't have unrewritten
  // statepoints surviving this pass.  This makes testing easier and the
  // resulting IR less confusing to human readers.  Rather than be fancy, we
  // just reuse a utility function which removes the unreachable blocks.
  if (HasUnreachableStatepoint)
    MadeChange |= removeUnreachableBlocks(F);

  // Return early if no work to do.
  if (ParsePointNeeded.empty())
    return MadeChange;

  // As a prepass, go ahead and aggressively destroy single entry phi nodes.
  // These are created by LCSSA.  They have the effect of increasing the size
  // of liveness sets for no good reason.  It may be harder to do this post
  // insertion since relocations and base phis can confuse things.
  for (BasicBlock &BB : F)
    if (BB.getUniquePredecessor()) {
      MadeChange = true;
      FoldSingleEntryPHINodes(&BB);
    }

  // Before we start introducing relocations, we want to tweak the IR a bit to
  // avoid unfortunate code generation effects.  The main example is that we 
  // want to try to make sure the comparison feeding a branch is after any
  // safepoints.  Otherwise, we end up with a comparison of pre-relocation
  // values feeding a branch after relocation.  This is semantically correct,
  // but results in extra register pressure since both the pre-relocation and
  // post-relocation copies must be available in registers.  For code without
  // relocations this is handled elsewhere, but teaching the scheduler to
  // reverse the transform we're about to do would be slightly complex.
  // Note: This may extend the live range of the inputs to the icmp and thus
  // increase the liveset of any statepoint we move over.  This is profitable
  // as long as all statepoints are in rare blocks.  If we had in-register
  // lowering for live values this would be a much safer transform.
  auto getConditionInst = [](TerminatorInst *TI) -> Instruction* {
    if (auto *BI = dyn_cast<BranchInst>(TI))
      if (BI->isConditional())
        return dyn_cast<Instruction>(BI->getCondition());
    // TODO: Extend this to handle switches
    return nullptr;
  };
  for (BasicBlock &BB : F) {
    TerminatorInst *TI = BB.getTerminator();
    if (auto *Cond = getConditionInst(TI))
      // TODO: Handle more than just ICmps here.  We should be able to move
      // most instructions without side effects or memory access.  
      if (isa<ICmpInst>(Cond) && Cond->hasOneUse()) {
        MadeChange = true;
        Cond->moveBefore(TI);
      }
  }

  MadeChange |= insertParsePoints(F, DT, this, ParsePointNeeded);
  return MadeChange;
}

// liveness computation via standard dataflow
// -------------------------------------------------------------------

// TODO: Consider using bitvectors for liveness, the set of potentially
// interesting values should be small and easy to pre-compute.

/// Compute the live-in set for the location rbegin starting from
/// the live-out set of the basic block
static void computeLiveInValues(BasicBlock::reverse_iterator rbegin,
                                BasicBlock::reverse_iterator rend,
                                DenseSet<Value *> &LiveTmp) {

  for (BasicBlock::reverse_iterator ritr = rbegin; ritr != rend; ritr++) {
    Instruction *I = &*ritr;

    // KILL/Def - Remove this definition from LiveIn
    LiveTmp.erase(I);

    // Don't consider *uses* in PHI nodes, we handle their contribution to
    // predecessor blocks when we seed the LiveOut sets
    if (isa<PHINode>(I))
      continue;

    // USE - Add to the LiveIn set for this instruction
    for (Value *V : I->operands()) {
      assert(!isUnhandledGCPointerType(V->getType()) &&
             "support for FCA unimplemented");
      if (isTrackedGcPointer(V)) {
        LiveTmp.insert(V);
      }
    }
  }
}

static void computeLiveOutSeed(BasicBlock *BB, DenseSet<Value *> &LiveTmp) {

  for (BasicBlock *Succ : successors(BB)) {
    const BasicBlock::iterator E(Succ->getFirstNonPHI());
    for (BasicBlock::iterator I = Succ->begin(); I != E; I++) {
      PHINode *Phi = cast<PHINode>(&*I);
      Value *V = Phi->getIncomingValueForBlock(BB);
      assert(!isUnhandledGCPointerType(V->getType()) &&
             "support for FCA unimplemented");
      if (isTrackedGcPointer(V)) {
        LiveTmp.insert(V);
      }
    }
  }
}

static DenseSet<Value *> computeKillSet(BasicBlock *BB) {
  DenseSet<Value *> KillSet;
  for (Instruction &I : *BB)
    if (isHandledGCPointerType(I.getType()))
      KillSet.insert(&I);
  return KillSet;
}

#ifndef NDEBUG
/// Check that the items in 'Live' dominate 'TI'.  This is used as a basic
/// sanity check for the liveness computation.
static void checkBasicSSA(DominatorTree &DT, DenseSet<Value *> &Live,
                          TerminatorInst *TI, bool TermOkay = false) {
  for (Value *V : Live) {
    if (auto *I = dyn_cast<Instruction>(V)) {
      // The terminator can be a member of the LiveOut set.  LLVM's definition
      // of instruction dominance states that V does not dominate itself.  As
      // such, we need to special case this to allow it.
      if (TermOkay && TI == I)
        continue;
      assert(DT.dominates(I, TI) &&
             "basic SSA liveness expectation violated by liveness analysis");
    }
  }
}

/// Check that all the liveness sets used during the computation of liveness
/// obey basic SSA properties.  This is useful for finding cases where we miss
/// a def.
static void checkBasicSSA(DominatorTree &DT, GCPtrLivenessData &Data,
                          BasicBlock &BB) {
  checkBasicSSA(DT, Data.LiveSet[&BB], BB.getTerminator());
  checkBasicSSA(DT, Data.LiveOut[&BB], BB.getTerminator(), true);
  checkBasicSSA(DT, Data.LiveIn[&BB], BB.getTerminator());
}
#endif

static void computeLiveInValues(DominatorTree &DT, Function &F,
                                GCPtrLivenessData &Data) {

  SmallSetVector<BasicBlock *, 200> Worklist;
  auto AddPredsToWorklist = [&](BasicBlock *BB) {
    // We use a SetVector so that we don't have duplicates in the worklist.
    Worklist.insert(pred_begin(BB), pred_end(BB));
  };
  auto NextItem = [&]() {
    BasicBlock *BB = Worklist.back();
    Worklist.pop_back();
    return BB;
  };

  // Seed the liveness for each individual block
  for (BasicBlock &BB : F) {
    Data.KillSet[&BB] = computeKillSet(&BB);
    Data.LiveSet[&BB].clear();
    computeLiveInValues(BB.rbegin(), BB.rend(), Data.LiveSet[&BB]);

#ifndef NDEBUG
    for (Value *Kill : Data.KillSet[&BB])
      assert(!Data.LiveSet[&BB].count(Kill) && "live set contains kill");
#endif

    Data.LiveOut[&BB] = DenseSet<Value *>();
    computeLiveOutSeed(&BB, Data.LiveOut[&BB]);
    Data.LiveIn[&BB] = Data.LiveSet[&BB];
    set_union(Data.LiveIn[&BB], Data.LiveOut[&BB]);
    set_subtract(Data.LiveIn[&BB], Data.KillSet[&BB]);
    if (!Data.LiveIn[&BB].empty())
      AddPredsToWorklist(&BB);
  }

  // Propagate that liveness until stable
  while (!Worklist.empty()) {
    BasicBlock *BB = NextItem();

    // Compute our new liveout set, then exit early if it hasn't changed
    // despite the contribution of our successor.
    DenseSet<Value *> LiveOut = Data.LiveOut[BB];
    const auto OldLiveOutSize = LiveOut.size();
    for (BasicBlock *Succ : successors(BB)) {
      assert(Data.LiveIn.count(Succ));
      set_union(LiveOut, Data.LiveIn[Succ]);
    }
    // assert OutLiveOut is a subset of LiveOut
    if (OldLiveOutSize == LiveOut.size()) {
      // If the sets are the same size, then we didn't actually add anything
      // when unioning our successors LiveIn  Thus, the LiveIn of this block
      // hasn't changed.
      continue;
    }
    Data.LiveOut[BB] = LiveOut;

    // Apply the effects of this basic block
    DenseSet<Value *> LiveTmp = LiveOut;
    set_union(LiveTmp, Data.LiveSet[BB]);
    set_subtract(LiveTmp, Data.KillSet[BB]);

    assert(Data.LiveIn.count(BB));
    const DenseSet<Value *> &OldLiveIn = Data.LiveIn[BB];
    // assert: OldLiveIn is a subset of LiveTmp
    if (OldLiveIn.size() != LiveTmp.size()) {
      Data.LiveIn[BB] = LiveTmp;
      AddPredsToWorklist(BB);
    }
  } // while( !worklist.empty() )

#ifndef NDEBUG
  // Sanity check our output against SSA properties.  This helps catch any
  // missing kills during the above iteration.
  for (BasicBlock &BB : F) {
    checkBasicSSA(DT, Data, BB);
  }
#endif
}

static void findLiveSetAtInst(Instruction *Inst, GCPtrLivenessData &Data,
                              StatepointLiveSetTy &Out) {

  BasicBlock *BB = Inst->getParent();

  // Note: The copy is intentional and required
  assert(Data.LiveOut.count(BB));
  DenseSet<Value *> LiveOut = Data.LiveOut[BB];

  // We want to handle the statepoint itself oddly.  It's
  // call result is not live (normal), nor are it's arguments
  // (unless they're used again later).  This adjustment is
  // specifically what we need to relocate
  BasicBlock::reverse_iterator rend(Inst->getIterator());
  computeLiveInValues(BB->rbegin(), rend, LiveOut);
  LiveOut.erase(Inst);
  Out.insert(LiveOut.begin(), LiveOut.end());
}

static void recomputeLiveInValues(GCPtrLivenessData &RevisedLivenessData,
                                  const CallSite &CS,
                                  PartiallyConstructedSafepointRecord &Info) {
  Instruction *Inst = CS.getInstruction();
  StatepointLiveSetTy UpdatedLiveSet;
  findLiveSetAtInst(Inst, RevisedLivenessData, UpdatedLiveSet);

#ifndef NDEBUG
  DenseSet<Value *> Bases;
  for (auto KVPair : Info.PointerToBase) {
    Bases.insert(KVPair.second);
  }
#endif
  DenseSet<Value *> DerivedPtrsToErase;
  for (auto V : UpdatedLiveSet) {
    if (!Info.PointerToBase.count(V)) {
      // We may have base pointers which are now live that weren't before.  We need
      // to update the PointerToBase structure to reflect this.
      assert(Bases.count(V) && "can't find base for unexpected live value");
      Info.PointerToBase[V] = V;
      continue;
    }
    else {
      // Even though a derived pointer looks like a a relocatable gc-pointer, 
      // remove it from the updated live-set if we know that the base pointer 
      // is a non-relocatable value. For example: 
      //
      //  %loc0 = alloca %Object
      //  %1 = addrspacecast %Object* %loc0 to %Object addrspace(1)*
      //  ...
      //  %4 = phi %Object addrspace(1)* [ %1, %2 ], [ %1, %3 ]
      //
      // Here, we need not report the derived pointer %4, 
      // since we know that the base pointer %1 is a stack location.

      Value *BasePointer = Info.PointerToBase[V];
      if (!isRelocatablePointer(BasePointer)) {
        DerivedPtrsToErase.insert(V);
        assert((UpdatedLiveSet.count(BasePointer) == 0) &&
          "LiveSet contains a non-relocatable pointer");
      }
      else {
        assert(isTrackedGcPointer(BasePointer) &&
          "Non-GC Base-pointer found");
        assert((UpdatedLiveSet.count(BasePointer) != 0) &&
          "LiveSet doesn't contain a tracked pointer");
      }
    }
  }

  for (auto V : DerivedPtrsToErase) {
    UpdatedLiveSet.erase(V);
    Info.PointerToBase.erase(V);
  }

#ifndef NDEBUG
  for (auto V : UpdatedLiveSet) {
    assert(Info.PointerToBase.count(V) &&
           "must be able to find base for live value");
  }
#endif

  // Remove any stale base mappings - this can happen since our liveness is
  // more precise then the one inherent in the base pointer analysis
  DenseSet<Value *> ToErase;
  for (auto KVPair : Info.PointerToBase)
    if (!UpdatedLiveSet.count(KVPair.first))
      ToErase.insert(KVPair.first);
  for (auto V : ToErase)
    Info.PointerToBase.erase(V);

#ifndef NDEBUG
  for (auto KVPair : Info.PointerToBase)
    assert(UpdatedLiveSet.count(KVPair.first) && "record for non-live value");
#endif

  Info.LiveSet = UpdatedLiveSet;
}<|MERGE_RESOLUTION|>--- conflicted
+++ resolved
@@ -1444,14 +1444,9 @@
 
     // Generate the gc.relocate call and save the result
     Value *BaseIdx =
-<<<<<<< HEAD
-      Builder.getInt32(LiveStart + find_index(LiveVariables, BasePtr));
+      Builder.getInt32(LiveStart + FindIndex(LiveVariables, BasePtr));
     Value *LiveIdx =
-      Builder.getInt32(LiveStart + find_index(LiveVariables, LivePtr));
-=======
-      Builder.getInt32(LiveStart + FindIndex(LiveVariables, BasePtrs[i]));
-    Value *LiveIdx = Builder.getInt32(LiveStart + i);
->>>>>>> 540bea1f
+      Builder.getInt32(LiveStart + FindIndex(LiveVariables, LivePtr));
 
     // only specify a debug name if we can give a useful one
     CallInst *Reloc = Builder.CreateCall(
