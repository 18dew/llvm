--- conflicted
+++ resolved
@@ -21,11 +21,7 @@
 ; CHECK: addq $8, %rsp
 ; CHECK: retq
 entry:
-<<<<<<< HEAD
-  %safepoint_token = tail call i32 (i1 ()*, i32, i32, ...) @llvm.experimental.gc.statepoint.p0f_i1f(i1 ()* @return_i1, i32 0, i32 1, i32 4, i8* null, i8* null, i8* null, i8* null, i32 0)
-=======
-  %safepoint_token = tail call i32 (i64, i32, i1 ()*, i32, i32, ...) @llvm.experimental.gc.statepoint.p0f_i1f(i64 0, i32 0, i1 ()* @return_i1, i32 0, i32 1, i32 0, i32 0)
->>>>>>> 448c555c
+  %safepoint_token = tail call i32 (i64, i32, i1 ()*, i32, i32, ...) @llvm.experimental.gc.statepoint.p0f_i1f(i64 0, i32 0, i1 ()* @return_i1, i32 0, i32 1, i32 4, i8* null, i8* null, i8* null, i8* null, i32 0)
   %call1 = call zeroext i1 @llvm.experimental.gc.result.i1(i32 %safepoint_token)
   ret i1 %call1
 }
@@ -37,11 +33,7 @@
 ; CHECK: addq $8, %rsp
 ; CHECK: retq
 entry:
-<<<<<<< HEAD
-  %safepoint_token = tail call i32 (i32 ()*, i32, i32, ...) @llvm.experimental.gc.statepoint.p0f_i32f(i32 ()* @return_i32, i32 0, i32 1, i32 4, i8* null, i8* null, i8* null, i8* null, i32 0)
-=======
-  %safepoint_token = tail call i32 (i64, i32, i32 ()*, i32, i32, ...) @llvm.experimental.gc.statepoint.p0f_i32f(i64 0, i32 0, i32 ()* @return_i32, i32 0, i32 1, i32 0, i32 0)
->>>>>>> 448c555c
+  %safepoint_token = tail call i32 (i64, i32, i32 ()*, i32, i32, ...) @llvm.experimental.gc.statepoint.p0f_i32f(i64 0, i32 0, i32 ()* @return_i32, i32 0, i32 1, i32 4, i8* null, i8* null, i8* null, i8* null, i32 0)
   %call1 = call zeroext i32 @llvm.experimental.gc.result.i32(i32 %safepoint_token)
   ret i32 %call1
 }
@@ -53,11 +45,7 @@
 ; CHECK: addq $8, %rsp
 ; CHECK: retq
 entry:
-<<<<<<< HEAD
-  %safepoint_token = tail call i32 (i32* ()*, i32, i32, ...) @llvm.experimental.gc.statepoint.p0f_p0i32f(i32* ()* @return_i32ptr, i32 0, i32 1, i32 4, i8* null, i8* null, i8* null, i8* null, i32 0)
-=======
-  %safepoint_token = tail call i32 (i64, i32, i32* ()*, i32, i32, ...) @llvm.experimental.gc.statepoint.p0f_p0i32f(i64 0, i32 0, i32* ()* @return_i32ptr, i32 0, i32 1, i32 0, i32 0)
->>>>>>> 448c555c
+  %safepoint_token = tail call i32 (i64, i32, i32* ()*, i32, i32, ...) @llvm.experimental.gc.statepoint.p0f_p0i32f(i64 0, i32 0, i32* ()* @return_i32ptr, i32 0, i32 1, i32 4, i8* null, i8* null, i8* null, i8* null, i32 0)
   %call1 = call i32* @llvm.experimental.gc.result.p0i32(i32 %safepoint_token)
   ret i32* %call1
 }
@@ -69,11 +57,7 @@
 ; CHECK: addq $8, %rsp
 ; CHECK: retq
 entry:
-<<<<<<< HEAD
-  %safepoint_token = tail call i32 (float ()*, i32, i32, ...) @llvm.experimental.gc.statepoint.p0f_f32f(float ()* @return_float, i32 0, i32 1, i32 4, i8* null, i8* null, i8* null, i8* null, i32 0)
-=======
-  %safepoint_token = tail call i32 (i64, i32, float ()*, i32, i32, ...) @llvm.experimental.gc.statepoint.p0f_f32f(i64 0, i32 0, float ()* @return_float, i32 0, i32 1, i32 0, i32 0)
->>>>>>> 448c555c
+  %safepoint_token = tail call i32 (i64, i32, float ()*, i32, i32, ...) @llvm.experimental.gc.statepoint.p0f_f32f(i64 0, i32 0, float ()* @return_float, i32 0, i32 1, i32 4, i8* null, i8* null, i8* null, i8* null, i32 0)
   %call1 = call float @llvm.experimental.gc.result.f32(i32 %safepoint_token)
   ret float %call1
 }
@@ -87,13 +71,8 @@
 ; CHECK-NEXT: addq $8, %rsp
 ; CHECK: retq
 entry:
-<<<<<<< HEAD
-  %safepoint_token = tail call i32 (i1 ()*, i32, i32, ...) @llvm.experimental.gc.statepoint.p0f_i1f(i1 ()* @return_i1, i32 0, i32 1, i32 4, i8* null, i8* null, i8* null, i8* null, i32 0, i32 addrspace(1)* %a)
-  %call1 = call i32 addrspace(1)* @llvm.experimental.gc.relocate.p1i32(i32 %safepoint_token, i32 9, i32 9)
-=======
-  %safepoint_token = tail call i32 (i64, i32, i1 ()*, i32, i32, ...) @llvm.experimental.gc.statepoint.p0f_i1f(i64 0, i32 0, i1 ()* @return_i1, i32 0, i32 1, i32 0, i32 0, i32 addrspace(1)* %a)
-  %call1 = call i32 addrspace(1)* @llvm.experimental.gc.relocate.p1i32(i32 %safepoint_token, i32 7, i32 7)
->>>>>>> 448c555c
+  %safepoint_token = tail call i32 (i64, i32, i1 ()*, i32, i32, ...) @llvm.experimental.gc.statepoint.p0f_i1f(i64 0, i32 0, i1 ()* @return_i1, i32 0, i32 1, i32 4, i8* null, i8* null, i8* null, i8* null, i32 0, i32 addrspace(1)* %a)
+  %call1 = call i32 addrspace(1)* @llvm.experimental.gc.relocate.p1i32(i32 %safepoint_token, i32 11, i32 11)
   %call2 = call zeroext i1 @llvm.experimental.gc.result.i1(i32 %safepoint_token)
   ret i1 %call2
 }
@@ -103,11 +82,7 @@
 ; Check a statepoint wrapping a *void* returning vararg function works
 ; CHECK: callq varargf
 entry:
-<<<<<<< HEAD
-  %safepoint_token = tail call i32 (void (i32, ...)*, i32, i32, ...) @llvm.experimental.gc.statepoint.p0f_isVoidi32varargf(void (i32, ...)* @varargf, i32 2, i32 1, i32 42, i32 43, i32 4, i8* null, i8* null, i8* null, i8* null, i32 0)
-=======
-  %safepoint_token = tail call i32 (i64, i32, void (i32, ...)*, i32, i32, ...) @llvm.experimental.gc.statepoint.p0f_isVoidi32varargf(i64 0, i32 0, void (i32, ...)* @varargf, i32 2, i32 1, i32 42, i32 43, i32 0, i32 0)
->>>>>>> 448c555c
+  %safepoint_token = tail call i32 (i64, i32, void (i32, ...)*, i32, i32, ...) @llvm.experimental.gc.statepoint.p0f_isVoidi32varargf(i64 0, i32 0, void (i32, ...)* @varargf, i32 2, i32 1, i32 42, i32 43, i32 4, i8* null, i8* null, i8* null, i8* null, i32 0)
   ;; if we try to use the result from a statepoint wrapping a
   ;; non-void-returning varargf, we will experience a crash.
   ret void
@@ -120,12 +95,7 @@
 ; CHECK: addq $8, %rsp
 ; CHECK: retq
 entry:
-<<<<<<< HEAD
-  %safepoint_token = call i32 (i32 ()*, i32, i32, ...) @llvm.experimental.gc.statepoint.p0f_i32f(i32 ()* @return_i32, i32 0, i32 1, i32 4, i8* null, i8* null, i8* null, i8* null, i32 0)
-=======
-  %val = alloca i32
-  %safepoint_token = call i32 (i64, i32, i32 ()*, i32, i32, ...) @llvm.experimental.gc.statepoint.p0f_i32f(i64 0, i32 0, i32 ()* @return_i32, i32 0, i32 1, i32 2, i32* %val, i64 42, i32 0)
->>>>>>> 448c555c
+  %safepoint_token = call i32 (i64, i32, i32 ()*, i32, i32, ...) @llvm.experimental.gc.statepoint.p0f_i32f(i64 0, i32 0, i32 ()* @return_i32, i32 0, i32 1, i32 4, i8* null, i8* null, i8* null, i8* null, i32 0)
   %call1 = call i32 @llvm.experimental.gc.result.i32(i32 %safepoint_token)
   ret i32 %call1
 }
@@ -138,11 +108,7 @@
 ; CHECK: retq
 entry:
   %arg = alloca i8
-<<<<<<< HEAD
-  %safepoint_token = call i32 (i32 (i32, i8*)*, i32, i32, ...) @llvm.experimental.gc.statepoint.p0f_i32i32p0i8f(i32 (i32, i8*)* @return_i32_with_args, i32 2, i32 1, i32 0, i8* %arg, i32 4, i8* null, i8* null, i8* null, i8* null, i32 0)
-=======
-  %safepoint_token = call i32 (i64, i32, i32 (i32, i8*)*, i32, i32, ...) @llvm.experimental.gc.statepoint.p0f_i32i32p0i8f(i64 0, i32 0, i32 (i32, i8*)* @return_i32_with_args, i32 2, i32 1, i32 0, i8* %arg, i32 2, i32* %val, i64 42, i32 0)
->>>>>>> 448c555c
+  %safepoint_token = call i32 (i64, i32, i32 (i32, i8*)*, i32, i32, ...) @llvm.experimental.gc.statepoint.p0f_i32i32p0i8f(i64 0, i32 0, i32 (i32, i8*)* @return_i32_with_args, i32 2, i32 1, i32 0, i8* %arg, i32 4, i8* null, i8* null, i8* null, i8* null, i32 0)
   %call1 = call i32 @llvm.experimental.gc.result.i32(i32 %safepoint_token)
   ret i32 %call1
 }
